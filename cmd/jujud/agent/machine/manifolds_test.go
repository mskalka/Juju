--- conflicted
+++ resolved
@@ -39,9 +39,16 @@
 	}
 	expectedKeys := []string{
 		"agent",
+		"api-address-updater",
 		"api-caller",
 		"apiworkers",
+		"authenticationworker",
+		"deployer",
+		"disk-manager",
+		"log-sender",
 		"logging-config-updater",
+		"machiner",
+		"proxy-config-updater",
 		"reboot",
 		"serving-info-setter",
 		"state",
@@ -54,21 +61,6 @@
 		"upgrader",
 		"upgradesteps",
 		"upgradewaiter",
-<<<<<<< HEAD
-=======
-		"uninstaller",
-		"serving-info-setter",
-		"apiworkers",
-		"reboot",
-		"logging-config-updater",
-		"disk-manager",
-		"proxy-config-updater",
-		"log-sender",
-		"api-address-updater",
-		"machiner",
-		"deployer",
-		"authenticationworker",
->>>>>>> e13ffd1c
 	}
 	c.Assert(keys, jc.SameContents, expectedKeys)
 }
