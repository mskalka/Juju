--- conflicted
+++ resolved
@@ -38,11 +38,7 @@
 	return "fake-uuid"
 }
 
-<<<<<<< HEAD
-func (f *fakeServiceAddUnitAPI) AddServiceUnits(service string, numUnits int, placement []*instance.Placement) ([]string, error) {
-=======
 func (f *fakeServiceAddUnitAPI) AddUnits(service string, numUnits int, placement []*instance.Placement) ([]string, error) {
->>>>>>> 1cd7ac8c
 	if f.err != nil {
 		return nil, f.err
 	}
