// Copyright 2012, 2013 Canonical Ltd.
// Licensed under the AGPLv3, see LICENCE file for details.

package commands

import (
	"bufio"
	stderrors "errors"
	"fmt"
	"io"
	"os"
	"path"
	"strings"

	"github.com/juju/cmd"
	"github.com/juju/errors"
	"github.com/juju/utils/series"
	"github.com/juju/version"
	"launchpad.net/gnuflag"

	"github.com/juju/juju/apiserver/params"
	"github.com/juju/juju/cmd/juju/block"
	"github.com/juju/juju/cmd/modelcmd"
	"github.com/juju/juju/environs/config"
	"github.com/juju/juju/environs/sync"
	coretools "github.com/juju/juju/tools"
	jujuversion "github.com/juju/juju/version"
)

var usageUpgradeJujuSummary = `
Upgrades Juju on all machines in a model.`[1:]

var usageUpgradeJujuDetails = `
Juju provides agent software to every machine it creates. This command
upgrades that software across an entire model, which is, by default, the
current model.
A model's agent version can be shown with `[1:] + "`juju get-model-config agent-\nversion`" + `.
A version is denoted by: major.minor.patch
The upgrade candidate will be auto-selected if '--version' is not
specified:
 - If the server major version matches the client major version, the
 version selected is minor+1. If such a minor version is not available then
 the next patch version is chosen.
 - If the server major version does not match the client major version,
 the version selected is that of the client version.
If the controller is without internet access, the client must first supply
the software to the controller's cache via the ` + "`juju sync-tools`" + ` command.
The command will abort if an upgrade is in progress. It will also abort if
a previous upgrade was not fully completed (e.g.: if one of the
controllers in a high availability model failed to upgrade).
If a failed upgrade has been resolved, '--reset-previous-upgrade' can be
used to allow the upgrade to proceed.
Backups are recommended prior to upgrading.

Examples:
    juju upgrade-juju --dry-run
    juju upgrade-juju --version 2.0.1
    
See also: 
    sync-tools`

func newUpgradeJujuCommand(minUpgradeVers map[int]version.Number, options ...modelcmd.WrapEnvOption) cmd.Command {
	if minUpgradeVers == nil {
		minUpgradeVers = minMajorUpgradeVersion
	}
	return modelcmd.Wrap(&upgradeJujuCommand{minMajorUpgradeVersion: minUpgradeVers}, options...)
}

// upgradeJujuCommand upgrades the agents in a juju installation.
type upgradeJujuCommand struct {
	modelcmd.ModelCommandBase
	vers          string
	Version       version.Number
	UploadTools   bool
	DryRun        bool
	ResetPrevious bool
	AssumeYes     bool

	// minMajorUpgradeVersion maps known major numbers to
	// the minimum version that can be upgraded to that
	// major version.  For example, users must be running
	// 1.25.4 or later in order to upgrade to 2.0.
	minMajorUpgradeVersion map[int]version.Number
}

func (c *upgradeJujuCommand) Info() *cmd.Info {
	return &cmd.Info{
		Name:    "upgrade-juju",
		Purpose: usageUpgradeJujuSummary,
		Doc:     usageUpgradeJujuDetails,
	}
}

func (c *upgradeJujuCommand) SetFlags(f *gnuflag.FlagSet) {
	f.StringVar(&c.vers, "version", "", "Upgrade to specific version")
	f.BoolVar(&c.UploadTools, "upload-tools", false, "Upload local version of tools; for development use only")
	f.BoolVar(&c.DryRun, "dry-run", false, "Don't change anything, just report what would be changed")
	f.BoolVar(&c.ResetPrevious, "reset-previous-upgrade", false, "Clear the previous (incomplete) upgrade status (use with care)")
	f.BoolVar(&c.AssumeYes, "y", false, "Answer 'yes' to confirmation prompts")
	f.BoolVar(&c.AssumeYes, "yes", false, "")
}

func (c *upgradeJujuCommand) Init(args []string) error {
	if c.vers != "" {
		vers, err := version.Parse(c.vers)
		if err != nil {
			return err
		}
		if c.UploadTools && vers.Build != 0 {
			// TODO(fwereade): when we start taking versions from actual built
			// code, we should disable --version when used with --upload-tools.
			// For now, it's the only way to experiment with version upgrade
			// behaviour live, so the only restriction is that Build cannot
			// be used (because its value needs to be chosen internally so as
			// not to collide with existing tools).
			return fmt.Errorf("cannot specify build number when uploading tools")
		}
		c.Version = vers
	}
	return cmd.CheckEmpty(args)
}

var (
	errUpToDate            = stderrors.New("no upgrades available")
	downgradeErrMsg        = "cannot change version from %s to %s"
	minMajorUpgradeVersion = map[int]version.Number{
		2: version.MustParse("1.25.4"),
	}
)

// canUpgradeRunningVersion determines if the version of the running
// environment can be upgraded using this version of the
// upgrade-juju command.  Only versions with a minor version
// of 0 are expected to be able to upgrade environments running
// the previous major version.
//
// This check is needed because we do not guarantee API
// compatibility across major versions.  For example, a 3.3.0
// version of the upgrade-juju command may not know how to upgrade
// an environment running juju 4.0.0.
//
// The exception is that a N.0.* client must be able to upgrade
// an environment one major version prior (N-1.*.*) so that
// it can be used to upgrade the environment to N.0.*.  For
// example, the 2.0.1 upgrade-juju command must be able to upgrade
// environments running 1.* since it must be able to upgrade
// environments from 1.25.4 -> 2.0.*.
func canUpgradeRunningVersion(runningAgentVer version.Number) bool {
	if runningAgentVer.Major == jujuversion.Current.Major {
		return true
	}
	if jujuversion.Current.Minor == 0 && runningAgentVer.Major == (jujuversion.Current.Major-1) {
		return true
	}
	return false
}

func formatTools(tools coretools.List) string {
	formatted := make([]string, len(tools))
	for i, tools := range tools {
		formatted[i] = fmt.Sprintf("    %s", tools.Version.String())
	}
	return strings.Join(formatted, "\n")
}

type upgradeJujuAPI interface {
	ModelGet() (map[string]interface{}, error)
	FindTools(majorVersion, minorVersion int, series, arch string) (result params.FindToolsResult, err error)
	UploadTools(r io.ReadSeeker, vers version.Binary, additionalSeries ...string) (coretools.List, error)
	AbortCurrentUpgrade() error
	SetModelAgentVersion(version version.Number) error
	Close() error
}

var getUpgradeJujuAPI = func(c *upgradeJujuCommand) (upgradeJujuAPI, error) {
	return c.NewAPIClient()
}

// Run changes the version proposed for the juju envtools.
func (c *upgradeJujuCommand) Run(ctx *cmd.Context) (err error) {

<<<<<<< HEAD
	if c.UploadTools && c.ModelName() != "controller" {
		return errors.Errorf("--upload-tools can only be used with the admin model")
	}

=======
>>>>>>> abf04d4a
	client, err := getUpgradeJujuAPI(c)
	if err != nil {
		return err
	}
	defer client.Close()
	defer func() {
		if err == errUpToDate {
			ctx.Infof(err.Error())
			err = nil
		}
	}()

	// Determine the version to upgrade to, uploading tools if necessary.
	attrs, err := client.ModelGet()
	if err != nil {
		return err
	}
	cfg, err := config.New(config.NoDefaults, attrs)
	if err != nil {
		return err
	}

	if c.UploadTools && (cfg.UUID() != cfg.ControllerUUID()) {
		// For UploadTools, model must be the "controller" model,
		// that is, modelUUID == controllerUUID
		return errors.Errorf("--upload-tools can only be used with the controller model")
	}

	agentVersion, ok := cfg.AgentVersion()
	if !ok {
		// Can't happen. In theory.
		return fmt.Errorf("incomplete model configuration")
	}

	if c.UploadTools && c.Version == version.Zero {
		// Currently, uploading tools assumes the version to be
		// the same as jujuversion.Current if not specified with
		// --version.
		c.Version = jujuversion.Current
	}
	warnCompat := false
	switch {
	case !canUpgradeRunningVersion(agentVersion):
		// This version of upgrade-juju cannot upgrade the running
		// environment version (can't guarantee API compatibility).
		return fmt.Errorf("cannot upgrade a %s model with a %s client",
			agentVersion, jujuversion.Current)
	case c.Version != version.Zero && c.Version.Major < agentVersion.Major:
		// The specified version would downgrade the environment.
		// Don't upgrade and return an error.
		return fmt.Errorf(downgradeErrMsg, agentVersion, c.Version)
	case agentVersion.Major != jujuversion.Current.Major:
		// Running environment is the previous major version (a higher major
		// version wouldn't have passed the check in canUpgradeRunningVersion).
		if c.Version == version.Zero || c.Version.Major == agentVersion.Major {
			// Not requesting an upgrade across major release boundary.
			// Warn of incompatible CLI and filter on the prior major version
			// when searching for available tools.
			// TODO(cherylj) Add in a suggestion to upgrade to 2.0 if
			// no matching tools are found (bug 1532670)
			warnCompat = true
			break
		}
		// User requested an upgrade to the next major version.
		// Fallthrough to the next case to verify that the upgrade
		// conditions are met.
		fallthrough
	case c.Version.Major > agentVersion.Major:
		// User is requesting an upgrade to a new major number
		// Only upgrade to a different major number if:
		// 1 - Explicitly requested with --version or using --upload-tools, and
		// 2 - The environment is running a valid version to upgrade from, and
		// 3 - The upgrade is to a minor version of 0.
		minVer, ok := c.minMajorUpgradeVersion[c.Version.Major]
		if !ok {
			return errors.Errorf("unknown version %q", c.Version)
		}
		retErr := false
		if c.Version.Minor != 0 {
			ctx.Infof("upgrades to %s must first go through juju %d.0",
				c.Version, c.Version.Major)
			retErr = true
		}
		if comp := agentVersion.Compare(minVer); comp < 0 {
			ctx.Infof("upgrades to a new major version must first go through %s",
				minVer)
			retErr = true
		}
		if retErr {
			return fmt.Errorf("unable to upgrade to requested version")
		}
	}

	context, err := c.initVersions(client, cfg, agentVersion, warnCompat)
	if err != nil {
		return err
	}
	if c.UploadTools && !c.DryRun {
		if err := context.uploadTools(); err != nil {
			return block.ProcessBlockedError(err, block.BlockChange)
		}
	}
	if err := context.validate(); err != nil {
		return err
	}
	// TODO(fwereade): this list may be incomplete, pending envtools.Upload change.
	ctx.Infof("available tools:\n%s", formatTools(context.tools))
	ctx.Infof("best version:\n    %s", context.chosen)
	if warnCompat {
		logger.Infof("version %s incompatible with this client (%s)", context.chosen, jujuversion.Current)
	}
	if c.DryRun {
		ctx.Infof("upgrade to this version by running\n    juju upgrade-juju --version=\"%s\"\n", context.chosen)
	} else {
		if c.ResetPrevious {
			if ok, err := c.confirmResetPreviousUpgrade(ctx); !ok || err != nil {
				const message = "previous upgrade not reset and no new upgrade triggered"
				if err != nil {
					return errors.Annotate(err, message)
				}
				return errors.New(message)
			}
			if err := client.AbortCurrentUpgrade(); err != nil {
				return block.ProcessBlockedError(err, block.BlockChange)
			}
		}
		if err := client.SetModelAgentVersion(context.chosen); err != nil {
			if params.IsCodeUpgradeInProgress(err) {
				return errors.Errorf("%s\n\n"+
					"Please wait for the upgrade to complete or if there was a problem with\n"+
					"the last upgrade that has been resolved, consider running the\n"+
					"upgrade-juju command with the --reset-previous-upgrade flag.", err,
				)
			} else {
				return block.ProcessBlockedError(err, block.BlockChange)
			}
		}
		logger.Infof("started upgrade to %s", context.chosen)
	}
	return nil
}

const resetPreviousUpgradeMessage = `
WARNING! using --reset-previous-upgrade when an upgrade is in progress
will cause the upgrade to fail. Only use this option to clear an
incomplete upgrade where the root cause has been resolved.

Continue [y/N]? `

func (c *upgradeJujuCommand) confirmResetPreviousUpgrade(ctx *cmd.Context) (bool, error) {
	if c.AssumeYes {
		return true, nil
	}
	fmt.Fprintf(ctx.Stdout, resetPreviousUpgradeMessage)
	scanner := bufio.NewScanner(ctx.Stdin)
	scanner.Scan()
	err := scanner.Err()
	if err != nil && err != io.EOF {
		return false, err
	}
	answer := strings.ToLower(scanner.Text())
	return answer == "y" || answer == "yes", nil
}

// initVersions collects state relevant to an upgrade decision. The returned
// agent and client versions, and the list of currently available tools, will
// always be accurate; the chosen version, and the flag indicating development
// mode, may remain blank until uploadTools or validate is called.
func (c *upgradeJujuCommand) initVersions(client upgradeJujuAPI, cfg *config.Config, agentVersion version.Number, filterOnPrior bool) (*upgradeContext, error) {
	if c.Version == agentVersion {
		return nil, errUpToDate
	}
	filterVersion := jujuversion.Current
	if c.Version != version.Zero {
		filterVersion = c.Version
	} else if filterOnPrior {
		// Trying to find the latest of the prior major version.
		// TODO (cherylj) if no tools found, suggest upgrade to
		// the current client version.
		filterVersion.Major--
	}
	logger.Debugf("searching for tools with major: %d", filterVersion.Major)
	findResult, err := client.FindTools(filterVersion.Major, -1, "", "")
	if err != nil {
		return nil, err
	}
	err = findResult.Error
	if findResult.Error != nil {
		if !params.IsCodeNotFound(err) {
			return nil, err
		}
		if !c.UploadTools {
			// No tools found and we shouldn't upload any, so if we are not asking for a
			// major upgrade, pretend there is no more recent version available.
			if c.Version == version.Zero && agentVersion.Major == filterVersion.Major {
				return nil, errUpToDate
			}
			return nil, err
		}
	}
	return &upgradeContext{
		agent:     agentVersion,
		client:    jujuversion.Current,
		chosen:    c.Version,
		tools:     findResult.List,
		apiClient: client,
		config:    cfg,
	}, nil
}

// upgradeContext holds the version information for making upgrade decisions.
type upgradeContext struct {
	agent     version.Number
	client    version.Number
	chosen    version.Number
	tools     coretools.List
	config    *config.Config
	apiClient upgradeJujuAPI
}

// uploadTools compiles jujud from $GOPATH and uploads it into the supplied
// storage. If no version has been explicitly chosen, the version number
// reported by the built tools will be based on the client version number.
// In any case, the version number reported will have a build component higher
// than that of any otherwise-matching available envtools.
// uploadTools resets the chosen version and replaces the available tools
// with the ones just uploaded.
func (context *upgradeContext) uploadTools() (err error) {
	// TODO(fwereade): this is kinda crack: we should not assume that
	// jujuversion.Current matches whatever source happens to be built. The
	// ideal would be:
	//  1) compile jujud from $GOPATH into some build dir
	//  2) get actual version with `jujud version`
	//  3) check actual version for compatibility with CLI tools
	//  4) generate unique build version with reference to available tools
	//  5) force-version that unique version into the dir directly
	//  6) archive and upload the build dir
	// ...but there's no way we have time for that now. In the meantime,
	// considering the use cases, this should work well enough; but it
	// won't detect an incompatible major-version change, which is a shame.
	//
	// TODO(cherylj) If the determination of version changes, we will
	// need to also change the upgrade version checks in Run() that check
	// if a major upgrade is allowed.
	if context.chosen == version.Zero {
		context.chosen = context.client
	}
	context.chosen = uploadVersion(context.chosen, context.tools)

	builtTools, err := sync.BuildToolsTarball(&context.chosen, "upgrade")
	if err != nil {
		return errors.Trace(err)
	}
	defer os.RemoveAll(builtTools.Dir)

	toolsPath := path.Join(builtTools.Dir, builtTools.StorageName)
	logger.Infof("uploading tools %v (%dkB) to Juju controller", builtTools.Version, (builtTools.Size+512)/1024)
	f, err := os.Open(toolsPath)
	if err != nil {
		return errors.Trace(err)
	}
	defer f.Close()
	os, err := series.GetOSFromSeries(builtTools.Version.Series)
	if err != nil {
		return errors.Trace(err)
	}
	additionalSeries := series.OSSupportedSeries(os)
	uploaded, err := context.apiClient.UploadTools(f, builtTools.Version, additionalSeries...)
	if err != nil {
		return errors.Trace(err)
	}
	context.tools = uploaded
	return nil
}

// validate chooses an upgrade version, if one has not already been chosen,
// and ensures the tools list contains no entries that do not have that version.
// If validate returns no error, the environment agent-version can be set to
// the value of the chosen field.
func (context *upgradeContext) validate() (err error) {
	if context.chosen == version.Zero {
		// No explicitly specified version, so find the version to which we
		// need to upgrade. We find next available stable release to upgrade
		// to by incrementing the minor version, starting from the current
		// agent version and doing major.minor+1.patch=0.

		// Upgrading across a major release boundary requires that the version
		// be specified with --version.
		nextVersion := context.agent
		nextVersion.Minor += 1
		nextVersion.Patch = 0

		newestNextStable, found := context.tools.NewestCompatible(nextVersion)
		if found {
			logger.Debugf("found a more recent stable version %s", newestNextStable)
			context.chosen = newestNextStable
		} else {
			newestCurrent, found := context.tools.NewestCompatible(context.agent)
			if found {
				logger.Debugf("found more recent current version %s", newestCurrent)
				context.chosen = newestCurrent
			} else {
				if context.agent.Major != context.client.Major {
					return fmt.Errorf("no compatible tools available")
				} else {
					return fmt.Errorf("no more recent supported versions available")
				}
			}
		}
	} else {
		// If not completely specified already, pick a single tools version.
		filter := coretools.Filter{Number: context.chosen}
		if context.tools, err = context.tools.Match(filter); err != nil {
			return err
		}
		context.chosen, context.tools = context.tools.Newest()
	}
	if context.chosen == context.agent {
		return errUpToDate
	}

	// Disallow major.minor version downgrades.
	if context.chosen.Major < context.agent.Major ||
		context.chosen.Major == context.agent.Major && context.chosen.Minor < context.agent.Minor {
		// TODO(fwereade): I'm a bit concerned about old agent/CLI tools even
		// *connecting* to environments with higher agent-versions; but ofc they
		// have to connect in order to discover they shouldn't. However, once
		// any of our tools detect an incompatible version, they should act to
		// minimize damage: the CLI should abort politely, and the agents should
		// run an Upgrader but no other tasks.
		return fmt.Errorf(downgradeErrMsg, context.agent, context.chosen)
	}

	return nil
}

// uploadVersion returns a copy of the supplied version with a build number
// higher than any of the supplied tools that share its major, minor and patch.
func uploadVersion(vers version.Number, existing coretools.List) version.Number {
	vers.Build++
	for _, t := range existing {
		if t.Version.Major != vers.Major || t.Version.Minor != vers.Minor || t.Version.Patch != vers.Patch {
			continue
		}
		if t.Version.Build >= vers.Build {
			vers.Build = t.Version.Build + 1
		}
	}
	return vers
}<|MERGE_RESOLUTION|>--- conflicted
+++ resolved
@@ -179,13 +179,6 @@
 // Run changes the version proposed for the juju envtools.
 func (c *upgradeJujuCommand) Run(ctx *cmd.Context) (err error) {
 
-<<<<<<< HEAD
-	if c.UploadTools && c.ModelName() != "controller" {
-		return errors.Errorf("--upload-tools can only be used with the admin model")
-	}
-
-=======
->>>>>>> abf04d4a
 	client, err := getUpgradeJujuAPI(c)
 	if err != nil {
 		return err
