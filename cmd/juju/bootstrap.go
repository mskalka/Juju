// Copyright 2012, 2013 Canonical Ltd.
// Licensed under the AGPLv3, see LICENCE file for details.

package main

import (
	"fmt"
	"strings"

	"launchpad.net/gnuflag"

	"launchpad.net/juju-core/charm"
	"launchpad.net/juju-core/cmd"
	"launchpad.net/juju-core/constraints"
	"launchpad.net/juju-core/environs"
	"launchpad.net/juju-core/environs/bootstrap"
	"launchpad.net/juju-core/environs/config"
	"launchpad.net/juju-core/environs/configstore"
	"launchpad.net/juju-core/environs/sync"
	"launchpad.net/juju-core/provider"
	"launchpad.net/juju-core/utils/set"
	"launchpad.net/juju-core/version"
)

const bootstrapDoc = `
bootstrap starts a new environment of the current type (it will return an error
if the environment has already been bootstrapped).  Bootstrapping an environment
will provision a new machine in the environment and run the juju state server on
that machine.

If constraints are specified in the bootstrap command, they will apply to the 
machine provisioned for the juju state server.  They will also be set as default
constraints on the environment for all future machines, exactly as if the
constraints were set with juju set-constraints.

Because bootstrap starts a machine in the cloud environment asynchronously, the
command will likely return before the state server is fully running.  Time for
bootstrap to be complete varies across cloud providers from a small number of
seconds to several minutes.  Most other commands are synchronous and will wait
until bootstrap is finished to complete.

See Also:
   juju help switch
   juju help constraints
   juju help set-constraints
`

// BootstrapCommand is responsible for launching the first machine in a juju
// environment, and setting up everything necessary to continue working.
type BootstrapCommand struct {
	cmd.EnvCommandBase
	Constraints constraints.Value
	UploadTools bool
	Series      []string
	Source      string
}

func (c *BootstrapCommand) Info() *cmd.Info {
	return &cmd.Info{
		Name:    "bootstrap",
		Purpose: "start up an environment from scratch",
		Doc:     bootstrapDoc,
	}
}

func (c *BootstrapCommand) SetFlags(f *gnuflag.FlagSet) {
	c.EnvCommandBase.SetFlags(f)
	f.Var(constraints.ConstraintsValue{&c.Constraints}, "constraints", "set environment constraints")
	f.BoolVar(&c.UploadTools, "upload-tools", false, "upload local version of tools before bootstrapping")
	f.Var(seriesVar{&c.Series}, "series", "upload tools for supplied comma-separated series list")
	f.StringVar(&c.Source, "source", "", "local path to use as tools source")
}

func (c *BootstrapCommand) Init(args []string) error {
	if len(c.Series) > 0 && !c.UploadTools {
		return fmt.Errorf("--series requires --upload-tools")
	}
	return cmd.CheckEmpty(args)
}

// Run connects to the environment specified on the command line and bootstraps
// a juju in that environment if none already exists. If there is as yet no environments.yaml file,
// the user is informed how to create one.
func (c *BootstrapCommand) Run(ctx *cmd.Context) error {
	store, err := configstore.Default()
	if err != nil {
		return err
	}
	environ, err := environs.PrepareFromName(c.EnvName, store)
	if err != nil {
		return err
	}
	// If the environment has a special bootstrap Storage, use it wherever
	// we'd otherwise use environ.Storage.
	if bs, ok := environ.(environs.BootstrapStorager); ok {
		if err := bs.EnableBootstrapStorage(); err != nil {
			return fmt.Errorf("failed to enable bootstrap storage: %v", err)
		}
	}
	if err := bootstrap.EnsureNotBootstrapped(environ); err != nil {
		return err
	}

	// TODO (wallyworld): 2013-09-20 bug 1227931
	// We can set a custom tools data source instead of doing an
	// unecessary upload.
	if environ.Config().Type() == provider.Local {
		c.UploadTools = true
	}
	if c.UploadTools {
		err = c.uploadTools(environ)
		if err != nil {
			return err
		}
	}
	return bootstrap.Bootstrap(environ, c.Constraints)
}

func (c *BootstrapCommand) uploadTools(environ environs.Environ) error {
	// Force version.Current, for consistency with subsequent upgrade-juju
	// (see UpgradeJujuCommand).
	forceVersion := uploadVersion(version.Current.Number, nil)
	cfg := environ.Config()
	series := getUploadSeries(cfg, c.Series)
	agenttools, err := sync.Upload(environ.Storage(), &forceVersion, series...)
	if err != nil {
		return err
	}
	cfg, err = cfg.Apply(map[string]interface{}{
		"agent-version": agenttools.Version.Number.String(),
	})
	if err == nil {
		err = environ.SetConfig(cfg)
	}
	if err != nil {
		return fmt.Errorf("failed to update environment configuration: %v", err)
	}
	return nil
}

<<<<<<< HEAD
=======
const NoToolsMessage = `
Juju cannot bootstrap because no tools are available for your environment.
An attempt was made to build and upload appropriate tools but this was unsuccessful.

`

const NoToolsNoUploadMessage = `
Juju cannot bootstrap because no tools are available for your environment.
In addition, no tools could be located to upload.
You may want to use the 'tools-metadata-url' configuration setting to specify the tools location.

`

func processToolsError(w io.Writer, err *error, uploadAttempted *bool) {

	if *uploadAttempted && *err != nil {
		fmt.Fprint(w, NoToolsMessage)
	} else {
		if errors.IsNotFoundError(*err) || *err == coretools.ErrNoMatches {
			fmt.Fprint(w, NoToolsNoUploadMessage)
		}
	}
}

// ensureToolsAvailability verifies the tools are available. If no tools are
// found, it will automatically synchronize them.
func (c *BootstrapCommand) ensureToolsAvailability(env environs.Environ, ctx *cmd.Context, uploadPerformed bool) (err error) {
	uploadAttempted := false
	defer processToolsError(ctx.Stderr, &err, &uploadAttempted)
	// Capture possible logging while syncing and write it on the screen.
	loggo.RegisterWriter("bootstrap", cmd.NewCommandLogWriter("juju.environs.sync", ctx.Stdout, ctx.Stderr), loggo.INFO)
	defer loggo.RemoveWriter("bootstrap")

	// Try to find bootstrap tools.
	cfg := env.Config()
	var vers *version.Number
	if agentVersion, ok := cfg.AgentVersion(); ok {
		vers = &agentVersion
	}
	logger.Debugf("looking for bootstrap tools")
	params := envtools.BootstrapToolsParams{
		Version:    vers,
		Arch:       c.Constraints.Arch,
		AllowRetry: uploadPerformed,
	}
	_, err = envtools.FindBootstrapTools(env, params)
	if err == nil || !errors.IsNotFoundError(err) || uploadPerformed {
		return err
	}
	// If no tools are available, synchronize if necessary.
	uploadRequired := true
	if c.Source != "" {
		// If we are syncing tools and it succeeds, we don't need to upload the tools.
		uploadRequired = false
		logger.Warningf("no tools available, attempting to retrieve from %v", c.Source)
		sctx := &sync.SyncContext{
			Target: env.Storage(),
			Source: c.Source,
		}
		if err = syncTools(sctx); err != nil {
			if (err == coretools.ErrNoMatches || err == envtools.ErrNoTools) && vers == nil && version.Current.IsDev() {
				uploadRequired = true
			} else {
				return err
			}
		}
	}
	// No suitable tools could be synced so try uploading.
	if uploadRequired {
		logger.Infof("no tools found, so attempting to build and upload new tools")
		uploadAttempted = true
		if err = c.uploadTools(env); err != nil {
			return err
		}
	}
	// Synchronization/upload done, try again.
	params.AllowRetry = true
	_, err = envtools.FindBootstrapTools(env, params)
	return err
}

>>>>>>> 88c939b5
type seriesVar struct {
	target *[]string
}

func (v seriesVar) Set(value string) error {
	names := strings.Split(value, ",")
	for _, name := range names {
		if !charm.IsValidSeries(name) {
			return fmt.Errorf("invalid series name %q", name)
		}
	}
	*v.target = names
	return nil
}

func (v seriesVar) String() string {
	return strings.Join(*v.target, ",")
}

// getUploadSeries returns the supplied series with duplicates removed if
// non-empty; otherwise it returns a default list of series we should
// probably upload, based on cfg.
func getUploadSeries(cfg *config.Config, series []string) []string {
	unique := set.NewStrings(series...)
	if unique.IsEmpty() {
		unique.Add(version.Current.Series)
		unique.Add(config.DefaultSeries)
		unique.Add(cfg.DefaultSeries())
	}
	return unique.Values()
}<|MERGE_RESOLUTION|>--- conflicted
+++ resolved
@@ -52,7 +52,6 @@
 	Constraints constraints.Value
 	UploadTools bool
 	Series      []string
-	Source      string
 }
 
 func (c *BootstrapCommand) Info() *cmd.Info {
@@ -68,7 +67,6 @@
 	f.Var(constraints.ConstraintsValue{&c.Constraints}, "constraints", "set environment constraints")
 	f.BoolVar(&c.UploadTools, "upload-tools", false, "upload local version of tools before bootstrapping")
 	f.Var(seriesVar{&c.Series}, "series", "upload tools for supplied comma-separated series list")
-	f.StringVar(&c.Source, "source", "", "local path to use as tools source")
 }
 
 func (c *BootstrapCommand) Init(args []string) error {
@@ -138,90 +136,6 @@
 	return nil
 }
 
-<<<<<<< HEAD
-=======
-const NoToolsMessage = `
-Juju cannot bootstrap because no tools are available for your environment.
-An attempt was made to build and upload appropriate tools but this was unsuccessful.
-
-`
-
-const NoToolsNoUploadMessage = `
-Juju cannot bootstrap because no tools are available for your environment.
-In addition, no tools could be located to upload.
-You may want to use the 'tools-metadata-url' configuration setting to specify the tools location.
-
-`
-
-func processToolsError(w io.Writer, err *error, uploadAttempted *bool) {
-
-	if *uploadAttempted && *err != nil {
-		fmt.Fprint(w, NoToolsMessage)
-	} else {
-		if errors.IsNotFoundError(*err) || *err == coretools.ErrNoMatches {
-			fmt.Fprint(w, NoToolsNoUploadMessage)
-		}
-	}
-}
-
-// ensureToolsAvailability verifies the tools are available. If no tools are
-// found, it will automatically synchronize them.
-func (c *BootstrapCommand) ensureToolsAvailability(env environs.Environ, ctx *cmd.Context, uploadPerformed bool) (err error) {
-	uploadAttempted := false
-	defer processToolsError(ctx.Stderr, &err, &uploadAttempted)
-	// Capture possible logging while syncing and write it on the screen.
-	loggo.RegisterWriter("bootstrap", cmd.NewCommandLogWriter("juju.environs.sync", ctx.Stdout, ctx.Stderr), loggo.INFO)
-	defer loggo.RemoveWriter("bootstrap")
-
-	// Try to find bootstrap tools.
-	cfg := env.Config()
-	var vers *version.Number
-	if agentVersion, ok := cfg.AgentVersion(); ok {
-		vers = &agentVersion
-	}
-	logger.Debugf("looking for bootstrap tools")
-	params := envtools.BootstrapToolsParams{
-		Version:    vers,
-		Arch:       c.Constraints.Arch,
-		AllowRetry: uploadPerformed,
-	}
-	_, err = envtools.FindBootstrapTools(env, params)
-	if err == nil || !errors.IsNotFoundError(err) || uploadPerformed {
-		return err
-	}
-	// If no tools are available, synchronize if necessary.
-	uploadRequired := true
-	if c.Source != "" {
-		// If we are syncing tools and it succeeds, we don't need to upload the tools.
-		uploadRequired = false
-		logger.Warningf("no tools available, attempting to retrieve from %v", c.Source)
-		sctx := &sync.SyncContext{
-			Target: env.Storage(),
-			Source: c.Source,
-		}
-		if err = syncTools(sctx); err != nil {
-			if (err == coretools.ErrNoMatches || err == envtools.ErrNoTools) && vers == nil && version.Current.IsDev() {
-				uploadRequired = true
-			} else {
-				return err
-			}
-		}
-	}
-	// No suitable tools could be synced so try uploading.
-	if uploadRequired {
-		logger.Infof("no tools found, so attempting to build and upload new tools")
-		uploadAttempted = true
-		if err = c.uploadTools(env); err != nil {
-			return err
-		}
-	}
-	// Synchronization/upload done, try again.
-	params.AllowRetry = true
-	_, err = envtools.FindBootstrapTools(env, params)
-	return err
-}
-
->>>>>>> 88c939b5
 type seriesVar struct {
 	target *[]string
 }
