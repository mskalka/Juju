// Copyright 2013 Canonical Ltd.
// Licensed under the AGPLv3, see LICENCE file for details.

package main

import (
	"fmt"

	"launchpad.net/juju-core/cmd"
	"launchpad.net/juju-core/cmd/envcmd"
	"launchpad.net/juju-core/juju"
	"launchpad.net/juju-core/names"
)

// DestroyServiceCommand causes an existing service to be destroyed.
type DestroyServiceCommand struct {
	envcmd.EnvCommandBase
	ServiceName string
}

func (c *DestroyServiceCommand) Info() *cmd.Info {
	return &cmd.Info{
		Name:    "destroy-service",
		Args:    "<service>",
		Purpose: "destroy a service",
		Doc:     "Destroying a service will destroy all its units and relations.",
		Aliases: []string{"remove-service"},
	}
}

func (c *DestroyServiceCommand) Init(args []string) error {
<<<<<<< HEAD
	err := c.EnvCommandBase.Init()
	if err != nil {
=======
	if err := c.EnsureEnvName(); err != nil {
>>>>>>> d9bb9d9b
		return err
	}
	if len(args) == 0 {
		return fmt.Errorf("no service specified")
	}
	if !names.IsService(args[0]) {
		return fmt.Errorf("invalid service name %q", args[0])
	}
	c.ServiceName, args = args[0], args[1:]
	return cmd.CheckEmpty(args)
}

func (c *DestroyServiceCommand) Run(_ *cmd.Context) error {
	client, err := juju.NewAPIClientFromName(c.EnvName)
	if err != nil {
		return err
	}
	defer client.Close()
	return client.ServiceDestroy(c.ServiceName)
}<|MERGE_RESOLUTION|>--- conflicted
+++ resolved
@@ -29,12 +29,7 @@
 }
 
 func (c *DestroyServiceCommand) Init(args []string) error {
-<<<<<<< HEAD
-	err := c.EnvCommandBase.Init()
-	if err != nil {
-=======
 	if err := c.EnsureEnvName(); err != nil {
->>>>>>> d9bb9d9b
 		return err
 	}
 	if len(args) == 0 {
