--- conflicted
+++ resolved
@@ -218,8 +218,7 @@
 }
 
 type status interface {
-<<<<<<< HEAD
-	Status() (state.UnitStatus, string, error)
+	Status() (params.UnitStatus, string)
 }
 
 func processStatus(r map[string]interface{}, s status, agentAlive, unitDead bool) {
@@ -227,15 +226,7 @@
 	if err != nil {
 		return
 	}
-	if status != state.UnitPending {
-=======
-	Status() (params.UnitStatus, string)
-}
-
-func processStatus(r map[string]interface{}, s status, agentAlive, unitDead bool) {
-	status, info := s.Status()
 	if status != params.UnitPending {
->>>>>>> 70ff797e
 		if !agentAlive && !unitDead {
 			// Agent should be running but it's not.
 			status = params.UnitDown
