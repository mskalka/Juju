--- conflicted
+++ resolved
@@ -12,18 +12,7 @@
 // the subcommand are passed down to it, and to Run a SuperCommand is to run
 // its selected subcommand.
 type SuperCommand struct {
-<<<<<<< HEAD
-	Name      string
-	Purpose   string
-	Doc       string
-	Log       *Log
-	subcmds   map[string]Command
-	flags     *gnuflag.FlagSet
-	subcmd    Command
-	help      Command
-	show_help bool
-=======
-	CommandBase
+	Command
 	Name    string
 	Purpose string
 	Doc     string
@@ -31,7 +20,7 @@
 	subcmds map[string]Command
 	flags   *gnuflag.FlagSet
 	subcmd  Command
->>>>>>> cce3edfd
+	help    Command
 }
 
 // Register makes a subcommand available for use on the command line. The
