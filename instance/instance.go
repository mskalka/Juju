// Copyright 2013 Canonical Ltd.
// Licensed under the AGPLv3, see LICENCE file for details.

package instance

import (
	"errors"
	"fmt"
)

var ErrNoDNSName = errors.New("DNS name not allocated")

// An instance Id is a provider-specific identifier associated with an
// instance (physical or virtual machine allocated in the provider).
type Id string

// Port identifies a network port number for a particular protocol.
type Port struct {
	Protocol string
	Number   int
}

func (p Port) String() string {
	return fmt.Sprintf("%s:%d", p.Protocol, p.Number)
}

// Instance represents the the realization of a machine in state.
type Instance interface {
	// Id returns a provider-generated identifier for the Instance.
	Id() Id

	// DNSName returns the DNS name for the instance.
	// If the name is not yet allocated, it will return
	// an ErrNoDNSName error.
	DNSName() (string, error)

	// WaitDNSName returns the DNS name for the instance,
	// waiting until it is allocated if necessary.
	WaitDNSName() (string, error)

	// OpenPorts opens the given ports on the instance, which
	// should have been started with the given machine id.
	OpenPorts(machineId string, ports []Port) error

	// ClosePorts closes the given ports on the instance, which
	// should have been started with the given machine id.
	ClosePorts(machineId string, ports []Port) error

	// Ports returns the set of ports open on the instance, which
	// should have been started with the given machine id.
	// The ports are returned as sorted by state.SortPorts.
	Ports(machineId string) ([]Port, error)
}

// HardwareCharacteristics represents the characteristics of the instance (if known).
// Attributes that are nil are unknown or not supported.
<<<<<<< HEAD
type Metadata struct {
	InstanceId Id
	Nonce      string
	Arch       *string
	Mem        *uint64
	CpuCores   *uint64
	CpuPower   *uint64
=======
type HardwareCharacteristics struct {
	Arch     *string
	Mem      *uint64
	CpuCores *uint64
	CpuPower *uint64
>>>>>>> f8dadc51
}<|MERGE_RESOLUTION|>--- conflicted
+++ resolved
@@ -54,19 +54,11 @@
 
 // HardwareCharacteristics represents the characteristics of the instance (if known).
 // Attributes that are nil are unknown or not supported.
-<<<<<<< HEAD
-type Metadata struct {
+type HardwareCharacteristics struct {
 	InstanceId Id
 	Nonce      string
 	Arch       *string
 	Mem        *uint64
 	CpuCores   *uint64
 	CpuPower   *uint64
-=======
-type HardwareCharacteristics struct {
-	Arch     *string
-	Mem      *uint64
-	CpuCores *uint64
-	CpuPower *uint64
->>>>>>> f8dadc51
 }