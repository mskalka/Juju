// Copyright 2013 Canonical Ltd.
// Licensed under the AGPLv3, see LICENCE file for details.

package instance

import (
	"errors"
	"fmt"
	"math"
	"strconv"
	"strings"
)

var ErrNoDNSName = errors.New("DNS name not allocated")

// An instance Id is a provider-specific identifier associated with an
// instance (physical or virtual machine allocated in the provider).
type Id string

// Port identifies a network port number for a particular protocol.
type Port struct {
	Protocol string
	Number   int
}

func (p Port) String() string {
	return fmt.Sprintf("%s:%d", p.Protocol, p.Number)
}

// Instance represents the the realization of a machine in state.
type Instance interface {
	// Id returns a provider-generated identifier for the Instance.
	Id() Id

	// DNSName returns the DNS name for the instance.
	// If the name is not yet allocated, it will return
	// an ErrNoDNSName error.
	DNSName() (string, error)

	// WaitDNSName returns the DNS name for the instance,
	// waiting until it is allocated if necessary.
	// TODO: We may not need this in the interface any more.  All
	// implementations now delegate to environs.WaitDNSName.
	WaitDNSName() (string, error)

	// OpenPorts opens the given ports on the instance, which
	// should have been started with the given machine id.
	OpenPorts(machineId string, ports []Port) error

	// ClosePorts closes the given ports on the instance, which
	// should have been started with the given machine id.
	ClosePorts(machineId string, ports []Port) error

	// Ports returns the set of ports open on the instance, which
	// should have been started with the given machine id.
	// The ports are returned as sorted by state.SortPorts.
	Ports(machineId string) ([]Port, error)
}

// HardwareCharacteristics represents the characteristics of the instance (if known).
// Attributes that are nil are unknown or not supported.
type HardwareCharacteristics struct {
	Arch     *string `yaml:"arch,omitempty"`
	Mem      *uint64 `yaml:"mem,omitempty"`
	CpuCores *uint64 `yaml:"cpucores,omitempty"`
	CpuPower *uint64 `yaml:"cpupower,omitempty"`
}

func uintStr(i uint64) string {
	if i == 0 {
		return ""
	}
	return fmt.Sprintf("%d", i)
}

func (hc HardwareCharacteristics) String() string {
	var strs []string
	if hc.Arch != nil {
		strs = append(strs, "arch="+*hc.Arch)
	}
	if hc.CpuCores != nil {
		strs = append(strs, "cpu-cores="+uintStr(*hc.CpuCores))
	}
	if hc.CpuPower != nil {
		strs = append(strs, "cpu-power="+uintStr(*hc.CpuPower))
	}
	if hc.Mem != nil {
		s := uintStr(*hc.Mem)
		if s != "" {
			s += "M"
		}
		strs = append(strs, "mem="+s)
	}
	return strings.Join(strs, " ")
}

<<<<<<< HEAD
// MustParseHardware constructs a HardwareCharacteristics.Value from the supplied arguments,
=======
// MustParseHardware constructs a HardwareCharacteristics from the supplied arguments,
>>>>>>> 33970f31
// as Parse, but panics on failure.
func MustParseHardware(args ...string) HardwareCharacteristics {
	hc, err := ParseHardware(args...)
	if err != nil {
		panic(err)
	}
	return hc
}

// ParseHardware constructs a HardwareCharacteristics from the supplied arguments,
// each of which must contain only spaces and name=value pairs. If any
// name is specified more than once, an error is returned.
func ParseHardware(args ...string) (HardwareCharacteristics, error) {
	hc := HardwareCharacteristics{}
	for _, arg := range args {
		raws := strings.Split(strings.TrimSpace(arg), " ")
		for _, raw := range raws {
			if raw == "" {
				continue
			}
			if err := hc.setRaw(raw); err != nil {
				return HardwareCharacteristics{}, err
			}
		}
	}
	return hc, nil
}

// setRaw interprets a name=value string and sets the supplied value.
func (hc *HardwareCharacteristics) setRaw(raw string) error {
	eq := strings.Index(raw, "=")
	if eq <= 0 {
		return fmt.Errorf("malformed characteristic %q", raw)
	}
	name, str := raw[:eq], raw[eq+1:]
	var err error
	switch name {
	case "arch":
		err = hc.setArch(str)
	case "cpu-cores":
		err = hc.setCpuCores(str)
	case "cpu-power":
		err = hc.setCpuPower(str)
	case "mem":
		err = hc.setMem(str)
	default:
		return fmt.Errorf("unknown characteristic %q", name)
	}
	if err != nil {
		return fmt.Errorf("bad %q characteristic: %v", name, err)
	}
	return nil
}

func (hc *HardwareCharacteristics) setArch(str string) error {
	if hc.Arch != nil {
		return fmt.Errorf("already set")
	}
	switch str {
	case "":
	case "amd64", "i386", "arm":
	default:
		return fmt.Errorf("%q not recognized", str)
	}
	hc.Arch = &str
	return nil
}

func (hc *HardwareCharacteristics) setCpuCores(str string) (err error) {
	if hc.CpuCores != nil {
		return fmt.Errorf("already set")
	}
	hc.CpuCores, err = parseUint64(str)
	return
}

func (hc *HardwareCharacteristics) setCpuPower(str string) (err error) {
	if hc.CpuPower != nil {
		return fmt.Errorf("already set")
	}
	hc.CpuPower, err = parseUint64(str)
	return
}

func (hc *HardwareCharacteristics) setMem(str string) error {
	if hc.Mem != nil {
		return fmt.Errorf("already set")
	}
	var value uint64
	if str != "" {
		mult := 1.0
		if m, ok := mbSuffixes[str[len(str)-1:]]; ok {
			str = str[:len(str)-1]
			mult = m
		}
		val, err := strconv.ParseFloat(str, 64)
		if err != nil || val < 0 {
			return fmt.Errorf("must be a non-negative float with optional M/G/T/P suffix")
		}
		val *= mult
		value = uint64(math.Ceil(val))
	}
	hc.Mem = &value
	return nil
}

func parseUint64(str string) (*uint64, error) {
	var value uint64
	if str != "" {
		if val, err := strconv.ParseUint(str, 10, 64); err != nil {
			return nil, fmt.Errorf("must be a non-negative integer")
		} else {
			value = uint64(val)
		}
	}
	return &value, nil
}

var mbSuffixes = map[string]float64{
	"M": 1,
	"G": 1024,
	"T": 1024 * 1024,
	"P": 1024 * 1024 * 1024,
}<|MERGE_RESOLUTION|>--- conflicted
+++ resolved
@@ -94,11 +94,7 @@
 	return strings.Join(strs, " ")
 }
 
-<<<<<<< HEAD
-// MustParseHardware constructs a HardwareCharacteristics.Value from the supplied arguments,
-=======
 // MustParseHardware constructs a HardwareCharacteristics from the supplied arguments,
->>>>>>> 33970f31
 // as Parse, but panics on failure.
 func MustParseHardware(args ...string) HardwareCharacteristics {
 	hc, err := ParseHardware(args...)
