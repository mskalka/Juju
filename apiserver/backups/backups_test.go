// Copyright 2014 Canonical Ltd.
// Licensed under the AGPLv3, see LICENCE file for details.

package backups_test

import (
	"io"
	"io/ioutil"

	"github.com/juju/errors"
	jc "github.com/juju/testing/checkers"
	gc "gopkg.in/check.v1"
	"gopkg.in/juju/names.v2"

	backupsAPI "github.com/juju/juju/apiserver/backups"
	"github.com/juju/juju/apiserver/common"
	apiservertesting "github.com/juju/juju/apiserver/testing"
	"github.com/juju/juju/juju/testing"
	"github.com/juju/juju/state/backups"
	backupstesting "github.com/juju/juju/state/backups/testing"
	"github.com/juju/juju/testing/factory"
)

type backupsSuite struct {
	testing.JujuConnSuite
	resources  *common.Resources
	authorizer *apiservertesting.FakeAuthorizer
	api        *backupsAPI.API
	meta       *backups.Metadata
}

var _ = gc.Suite(&backupsSuite{})

func (s *backupsSuite) SetUpTest(c *gc.C) {
	s.JujuConnSuite.SetUpTest(c)
	s.resources = common.NewResources()
	s.resources.RegisterNamed("dataDir", common.StringResource("/var/lib/juju"))
	tag := names.NewLocalUserTag("spam")
	s.authorizer = &apiservertesting.FakeAuthorizer{Tag: tag}
	var err error
	s.api, err = backupsAPI.NewAPI(&stateShim{s.State}, s.resources, s.authorizer)
	c.Assert(err, jc.ErrorIsNil)
	s.meta = backupstesting.NewMetadataStarted()
}

func (s *backupsSuite) setBackups(c *gc.C, meta *backups.Metadata, err string) *backupstesting.FakeBackups {
	fake := backupstesting.FakeBackups{
		Meta: meta,
	}
	if meta != nil {
		fake.MetaList = append(fake.MetaList, meta)
	}
	if err != "" {
		fake.Error = errors.Errorf(err)
	}
	s.PatchValue(backupsAPI.NewBackups,
		func(backupsAPI.Backend) (backups.Backups, io.Closer) {
			return &fake, ioutil.NopCloser(nil)
		},
	)
	return &fake
}

func (s *backupsSuite) TestRegistered(c *gc.C) {
	_, err := common.Facades.GetType("Backups", 1)
	c.Check(err, jc.ErrorIsNil)
}

func (s *backupsSuite) TestNewAPIOkay(c *gc.C) {
	_, err := backupsAPI.NewAPI(&stateShim{s.State}, s.resources, s.authorizer)
	c.Check(err, jc.ErrorIsNil)
}

func (s *backupsSuite) TestNewAPINotAuthorized(c *gc.C) {
<<<<<<< HEAD
	s.authorizer.Tag = names.NewApplicationTag("eggs")
	_, err := backupsAPI.NewAPI(s.State, s.resources, s.authorizer)
=======
	s.authorizer.Tag = names.NewServiceTag("eggs")
	_, err := backupsAPI.NewAPI(&stateShim{s.State}, s.resources, s.authorizer)
>>>>>>> a79bdff0

	c.Check(errors.Cause(err), gc.Equals, common.ErrPerm)
}

func (s *backupsSuite) TestNewAPIHostedEnvironmentFails(c *gc.C) {
	otherState := factory.NewFactory(s.State).MakeModel(c, nil)
	defer otherState.Close()
	_, err := backupsAPI.NewAPI(&stateShim{otherState}, s.resources, s.authorizer)
	c.Check(err, gc.ErrorMatches, "backups are not supported for hosted models")
}<|MERGE_RESOLUTION|>--- conflicted
+++ resolved
@@ -72,13 +72,8 @@
 }
 
 func (s *backupsSuite) TestNewAPINotAuthorized(c *gc.C) {
-<<<<<<< HEAD
 	s.authorizer.Tag = names.NewApplicationTag("eggs")
-	_, err := backupsAPI.NewAPI(s.State, s.resources, s.authorizer)
-=======
-	s.authorizer.Tag = names.NewServiceTag("eggs")
 	_, err := backupsAPI.NewAPI(&stateShim{s.State}, s.resources, s.authorizer)
->>>>>>> a79bdff0
 
 	c.Check(errors.Cause(err), gc.Equals, common.ErrPerm)
 }
