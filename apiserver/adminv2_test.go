// Copyright 2015 Canonical Ltd.
// Licensed under the AGPLv3, see LICENCE file for details.

package apiserver_test

import (
<<<<<<< HEAD
	"net"
	"net/http"

=======
	"github.com/juju/juju/api"
>>>>>>> 0a265c41
	"github.com/juju/names"
	jc "github.com/juju/testing/checkers"
	gc "gopkg.in/check.v1"
	"gopkg.in/macaroon-bakery.v1/bakery/checkers"
	"gopkg.in/macaroon-bakery.v1/bakerytest"

	"github.com/juju/juju/apiserver"
	jujutesting "github.com/juju/juju/juju/testing"
	coretesting "github.com/juju/juju/testing"
	"github.com/juju/juju/testing/factory"
)

type loginV2Suite struct {
	loginSuite
}

type loginV2MacaroonSuite struct {
	jujutesting.JujuConnSuite
	discharger *bakerytest.Discharger
	username   string
}

func (s *loginV2MacaroonSuite) SetUpTest(c *gc.C) {
	s.JujuConnSuite.SetUpTest(c)
	s.discharger = bakerytest.NewDischarger(nil, s.Checker)
}

func (s *loginV2MacaroonSuite) TearDownTest(c *gc.C) {
	if s.discharger != nil {
		s.discharger.Close()
	}
	s.JujuConnSuite.TearDownTest(c)
}

func (s *loginV2MacaroonSuite) Checker(req *http.Request, cond, arg string) ([]checkers.Caveat, error) {
	return []checkers.Caveat{checkers.DeclaredCaveat("username", s.username)}, nil
}

var _ = gc.Suite(&loginV2Suite{
	loginSuite{
		baseLoginSuite{
			setAdminApi: func(srv *apiserver.Server) {
				apiserver.SetAdminApiVersions(srv, 2)
			},
		},
	},
})
var _ = gc.Suite(&loginV2MacaroonSuite{})

func (s *loginV2Suite) TestClientLoginToEnvironment(c *gc.C) {
	_, cleanup := s.setupServerWithValidator(c, nil)
	defer cleanup()

	info := s.APIInfo(c)
	apiState, err := api.Open(info, api.DialOpts{})
	c.Assert(err, jc.ErrorIsNil)
	defer apiState.Close()

	client := apiState.Client()
	_, err = client.GetEnvironmentConstraints()
	c.Assert(err, jc.ErrorIsNil)
}

func (s *loginV2Suite) TestClientLoginToServer(c *gc.C) {
	_, cleanup := s.setupServerWithValidator(c, nil)
	defer cleanup()

	info := s.APIInfo(c)
	info.EnvironTag = names.EnvironTag{}
	apiState, err := api.Open(info, api.DialOpts{})
	c.Assert(err, jc.ErrorIsNil)
	defer apiState.Close()

	client := apiState.Client()
	_, err = client.GetEnvironmentConstraints()
	c.Assert(err, gc.ErrorMatches, `logged in to server, no environment, "Client" not supported`)
}

func (s *loginV2Suite) TestClientLoginToServerNoAccessToStateServerEnv(c *gc.C) {
	_, cleanup := s.setupServerWithValidator(c, nil)
	defer cleanup()

	password := "shhh..."
	user := s.Factory.MakeUser(c, &factory.UserParams{
		NoEnvUser: true,
		Password:  password,
	})

	info := s.APIInfo(c)
	info.Tag = user.Tag()
	info.Password = password
	info.EnvironTag = names.EnvironTag{}
	apiState, err := api.Open(info, api.DialOpts{})
	c.Assert(err, jc.ErrorIsNil)
	defer apiState.Close()
	// The user now has last login updated.
	err = user.Refresh()
	c.Assert(err, jc.ErrorIsNil)
	lastLogin, err := user.LastLogin()
	c.Assert(err, jc.ErrorIsNil)
	c.Assert(lastLogin, gc.NotNil)
}

func (s *loginV2Suite) TestClientLoginToRootOldClient(c *gc.C) {
	_, cleanup := s.setupServerWithValidator(c, nil)
	defer cleanup()

	info := s.APIInfo(c)
	info.EnvironTag = names.EnvironTag{}
	apiState, err := api.OpenWithVersion(info, api.DialOpts{}, 1)
	c.Assert(err, jc.ErrorIsNil)
	defer apiState.Close()

	client := apiState.Client()
	_, err = client.GetEnvironmentConstraints()
	c.Assert(err, jc.ErrorIsNil)
}

func (s *loginV2MacaroonSuite) newServer(c *gc.C) *apiserver.Server {
	listener, err := net.Listen("tcp", ":0")
	c.Assert(err, jc.ErrorIsNil)
	srv, err := apiserver.NewServer(s.State, listener, apiserver.ServerConfig{
		Cert: []byte(coretesting.ServerCert),
		Key:  []byte(coretesting.ServerKey),
		Tag:  names.NewMachineTag("0"),
	})
	c.Assert(err, jc.ErrorIsNil)
	return srv
}<|MERGE_RESOLUTION|>--- conflicted
+++ resolved
@@ -4,13 +4,10 @@
 package apiserver_test
 
 import (
-<<<<<<< HEAD
 	"net"
 	"net/http"
 
-=======
 	"github.com/juju/juju/api"
->>>>>>> 0a265c41
 	"github.com/juju/names"
 	jc "github.com/juju/testing/checkers"
 	gc "gopkg.in/check.v1"
