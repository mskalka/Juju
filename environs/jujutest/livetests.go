package jujutest

import (
	"bytes"
	"fmt"
	"io"
	. "launchpad.net/gocheck"
	"launchpad.net/juju-core/charm"
	"launchpad.net/juju-core/environs"
	"launchpad.net/juju-core/environs/config"
	"launchpad.net/juju-core/juju"
	"launchpad.net/juju-core/juju/testing"
	"launchpad.net/juju-core/state"
	coretesting "launchpad.net/juju-core/testing"
	"launchpad.net/juju-core/trivial"
	"launchpad.net/juju-core/version"
	"time"
)

// LiveTests contains tests that are designed to run against a live server
// (e.g. Amazon EC2).  The Environ is opened once only for all the tests
// in the suite, stored in Env, and Destroyed after the suite has completed.
type LiveTests struct {
	coretesting.LoggingSuite

	// Config holds the configuration attributes for opening an environment.
	Config map[string]interface{}

	// Env holds the currently opened environment.
	Env environs.Environ

	// Attempt holds a strategy for waiting until the environment
	// becomes logically consistent.
	Attempt trivial.AttemptStrategy

	// CanOpenState should be true if the testing environment allows
	// the state to be opened after bootstrapping.
	CanOpenState bool

	// HasProvisioner should be true if the environment has
	// a provisioning agent.
	HasProvisioner bool

	bootstrapped bool
}

func (t *LiveTests) SetUpSuite(c *C) {
	t.LoggingSuite.SetUpSuite(c)
	e, err := environs.NewFromAttrs(t.Config)
	c.Assert(err, IsNil, Commentf("opening environ %#v", t.Config))
	c.Assert(e, NotNil)
	t.Env = e
	c.Logf("environment configuration: %#v", publicAttrs(e))
}

func publicAttrs(e environs.Environ) map[string]interface{} {
	cfg := e.Config()
	secrets, err := e.Provider().SecretAttrs(cfg)
	if err != nil {
		panic(err)
	}
	attrs := cfg.AllAttrs()
	for attr := range secrets {
		delete(attrs, attr)
	}
	return attrs
}

func (t *LiveTests) TearDownSuite(c *C) {
	if t.Env != nil {
		err := t.Env.Destroy(nil)
		c.Check(err, IsNil)
		t.Env = nil
	}
	t.LoggingSuite.TearDownSuite(c)
}

func (t *LiveTests) BootstrapOnce(c *C) {
	if t.bootstrapped {
		return
	}
	err := environs.Bootstrap(t.Env, true, panicWrite)
	c.Assert(err, IsNil)
	t.bootstrapped = true
}

func panicWrite(name string, cert, key []byte) error {
	panic("writeCertAndKey called unexpectedly")
}

func (t *LiveTests) Destroy(c *C) {
	err := t.Env.Destroy(nil)
	c.Assert(err, IsNil)
	t.bootstrapped = false
}

// TestStartStop is similar to Tests.TestStartStop except
// that it does not assume a pristine environment.
func (t *LiveTests) TestStartStop(c *C) {
	inst, err := t.Env.StartInstance("0", testing.InvalidStateInfo("0"), testing.InvalidAPIInfo("0"), nil)
	c.Assert(err, IsNil)
	c.Assert(inst, NotNil)
	id0 := inst.Id()

	insts, err := t.Env.Instances([]state.InstanceId{id0, id0})
	c.Assert(err, IsNil)
	c.Assert(insts, HasLen, 2)
	c.Assert(insts[0].Id(), Equals, id0)
	c.Assert(insts[1].Id(), Equals, id0)

	// Asserting on the return of AllInstances makes the test fragile,
	// as even comparing the before and after start values can be thrown
	// off if other instances have been created or destroyed in the same
	// time frame. Instead, just check the instance we created exists.
	insts, err = t.Env.AllInstances()
	c.Assert(err, IsNil)
	found := false
	for _, inst := range insts {
		if inst.Id() == id0 {
			c.Assert(found, Equals, false, Commentf("%v", insts))
			found = true
		}
	}
	c.Assert(found, Equals, true, Commentf("expected %v in %v", inst, insts))

	dns, err := inst.WaitDNSName()
	c.Assert(err, IsNil)
	c.Assert(dns, Not(Equals), "")

	insts, err = t.Env.Instances([]state.InstanceId{id0, ""})
	c.Assert(err, Equals, environs.ErrPartialInstances)
	c.Assert(insts, HasLen, 2)
	c.Check(insts[0].Id(), Equals, id0)
	c.Check(insts[1], IsNil)

	err = t.Env.StopInstances([]environs.Instance{inst})
	c.Assert(err, IsNil)

	// The machine may not be marked as shutting down
	// immediately. Repeat a few times to ensure we get the error.
	for a := t.Attempt.Start(); a.Next(); {
		insts, err = t.Env.Instances([]state.InstanceId{id0})
		if err != nil {
			break
		}
	}
	c.Assert(err, Equals, environs.ErrNoInstances)
	c.Assert(insts, HasLen, 0)
}

func (t *LiveTests) TestPorts(c *C) {
	inst1, err := t.Env.StartInstance("1", testing.InvalidStateInfo("1"), testing.InvalidAPIInfo("1"), nil)
	c.Assert(err, IsNil)
	c.Assert(inst1, NotNil)
	defer t.Env.StopInstances([]environs.Instance{inst1})
	ports, err := inst1.Ports("1")
	c.Assert(err, IsNil)
	c.Assert(ports, HasLen, 0)

	inst2, err := t.Env.StartInstance("2", testing.InvalidStateInfo("2"), testing.InvalidAPIInfo("2"), nil)
	c.Assert(err, IsNil)
	c.Assert(inst2, NotNil)
	ports, err = inst2.Ports("2")
	c.Assert(err, IsNil)
	c.Assert(ports, HasLen, 0)
	defer t.Env.StopInstances([]environs.Instance{inst2})

	// Open some ports and check they're there.
	err = inst1.OpenPorts("1", []state.Port{{"udp", 67}, {"tcp", 45}})
	c.Assert(err, IsNil)
	ports, err = inst1.Ports("1")
	c.Assert(err, IsNil)
	c.Assert(ports, DeepEquals, []state.Port{{"tcp", 45}, {"udp", 67}})
	ports, err = inst2.Ports("2")
	c.Assert(err, IsNil)
	c.Assert(ports, HasLen, 0)

	err = inst2.OpenPorts("2", []state.Port{{"tcp", 89}, {"tcp", 45}})
	c.Assert(err, IsNil)

	// Check there's no crosstalk to another machine
	ports, err = inst2.Ports("2")
	c.Assert(err, IsNil)
	c.Assert(ports, DeepEquals, []state.Port{{"tcp", 45}, {"tcp", 89}})
	ports, err = inst1.Ports("1")
	c.Assert(err, IsNil)
	c.Assert(ports, DeepEquals, []state.Port{{"tcp", 45}, {"udp", 67}})

	// Check that opening the same port again is ok.
	oldPorts, err := inst2.Ports("2")
	c.Assert(err, IsNil)
	err = inst2.OpenPorts("2", []state.Port{{"tcp", 45}})
	c.Assert(err, IsNil)
	ports, err = inst2.Ports("2")
	c.Assert(err, IsNil)
	c.Assert(ports, DeepEquals, oldPorts)

	// Check that opening the same port again and another port is ok.
	err = inst2.OpenPorts("2", []state.Port{{"tcp", 45}, {"tcp", 99}})
	c.Assert(err, IsNil)
	ports, err = inst2.Ports("2")
	c.Assert(err, IsNil)
	c.Assert(ports, DeepEquals, []state.Port{{"tcp", 45}, {"tcp", 89}, {"tcp", 99}})

	err = inst2.ClosePorts("2", []state.Port{{"tcp", 45}, {"tcp", 99}})
	c.Assert(err, IsNil)

	// Check that we can close ports and that there's no crosstalk.
	ports, err = inst2.Ports("2")
	c.Assert(err, IsNil)
	c.Assert(ports, DeepEquals, []state.Port{{"tcp", 89}})
	ports, err = inst1.Ports("1")
	c.Assert(err, IsNil)
	c.Assert(ports, DeepEquals, []state.Port{{"tcp", 45}, {"udp", 67}})

	// Check that we can close multiple ports.
	err = inst1.ClosePorts("1", []state.Port{{"tcp", 45}, {"udp", 67}})
	c.Assert(err, IsNil)
	ports, err = inst1.Ports("1")
	c.Assert(ports, HasLen, 0)

	// Check that we can close ports that aren't there.
	err = inst2.ClosePorts("2", []state.Port{{"tcp", 111}, {"udp", 222}})
	c.Assert(err, IsNil)
	ports, err = inst2.Ports("2")
	c.Assert(ports, DeepEquals, []state.Port{{"tcp", 89}})

	// Check errors when acting on environment.
	err = t.Env.OpenPorts([]state.Port{{"tcp", 80}})
	c.Assert(err, ErrorMatches, `invalid firewall mode for opening ports on environment: "instance"`)

	err = t.Env.ClosePorts([]state.Port{{"tcp", 80}})
	c.Assert(err, ErrorMatches, `invalid firewall mode for closing ports on environment: "instance"`)

	_, err = t.Env.Ports()
	c.Assert(err, ErrorMatches, `invalid firewall mode for retrieving ports from environment: "instance"`)
}

func (t *LiveTests) TestGlobalPorts(c *C) {
	// Change configuration.
	oldConfig := t.Env.Config()
	defer func() {
		err := t.Env.SetConfig(oldConfig)
		c.Assert(err, IsNil)
	}()

	attrs := t.Env.Config().AllAttrs()
	attrs["firewall-mode"] = "global"
	newConfig, err := t.Env.Config().Apply(attrs)
	c.Assert(err, IsNil)
	err = t.Env.SetConfig(newConfig)
	c.Assert(err, IsNil)

	// Create instances and check open ports on both instances.
	inst1, err := t.Env.StartInstance("1", testing.InvalidStateInfo("1"), testing.InvalidAPIInfo("1"), nil)
	c.Assert(err, IsNil)
	defer t.Env.StopInstances([]environs.Instance{inst1})
	ports, err := t.Env.Ports()
	c.Assert(err, IsNil)
	c.Assert(ports, HasLen, 0)

	inst2, err := t.Env.StartInstance("2", testing.InvalidStateInfo("2"), testing.InvalidAPIInfo("2"), nil)
	c.Assert(err, IsNil)
	ports, err = t.Env.Ports()
	c.Assert(err, IsNil)
	c.Assert(ports, HasLen, 0)
	defer t.Env.StopInstances([]environs.Instance{inst2})

	err = t.Env.OpenPorts([]state.Port{{"udp", 67}, {"tcp", 45}, {"tcp", 89}, {"tcp", 99}})
	c.Assert(err, IsNil)

	ports, err = t.Env.Ports()
	c.Assert(err, IsNil)
	c.Assert(ports, DeepEquals, []state.Port{{"tcp", 45}, {"tcp", 89}, {"tcp", 99}, {"udp", 67}})

	// Check closing some ports.
	err = t.Env.ClosePorts([]state.Port{{"tcp", 99}, {"udp", 67}})
	c.Assert(err, IsNil)

	ports, err = t.Env.Ports()
	c.Assert(err, IsNil)
	c.Assert(ports, DeepEquals, []state.Port{{"tcp", 45}, {"tcp", 89}})

	// Check that we can close ports that aren't there.
	err = t.Env.ClosePorts([]state.Port{{"tcp", 111}, {"udp", 222}})
	c.Assert(err, IsNil)

	ports, err = t.Env.Ports()
	c.Assert(err, IsNil)
	c.Assert(ports, DeepEquals, []state.Port{{"tcp", 45}, {"tcp", 89}})

	// Check errors when acting on instances.
	err = inst1.OpenPorts("1", []state.Port{{"tcp", 80}})
	c.Assert(err, ErrorMatches, `invalid firewall mode for opening ports on instance: "global"`)

	err = inst1.ClosePorts("1", []state.Port{{"tcp", 80}})
	c.Assert(err, ErrorMatches, `invalid firewall mode for closing ports on instance: "global"`)

	_, err = inst1.Ports("1")
	c.Assert(err, ErrorMatches, `invalid firewall mode for retrieving ports from instance: "global"`)
}

func (t *LiveTests) TestBootstrapMultiple(c *C) {
	t.BootstrapOnce(c)

	err := environs.Bootstrap(t.Env, false, panicWrite)
	c.Assert(err, ErrorMatches, "environment is already bootstrapped")

	c.Logf("destroy env")
	t.Destroy(c)
	t.Destroy(c) // Again, should work fine and do nothing.

	// check that we can bootstrap after destroy
	t.BootstrapOnce(c)
}

func (t *LiveTests) TestBootstrapAndDeploy(c *C) {
	if !t.CanOpenState || !t.HasProvisioner {
		c.Skip(fmt.Sprintf("skipping provisioner test, CanOpenState: %v, HasProvisioner: %v", t.CanOpenState, t.HasProvisioner))
	}
	t.BootstrapOnce(c)

	// TODO(niemeyer): Stop growing this kitchen sink test and split it into proper parts.

	c.Logf("opening connection")
	conn, err := juju.NewConn(t.Env)
	c.Assert(err, IsNil)
	defer conn.Close()

	c.Logf("opening API connection")
	apiConn, err := juju.NewAPIConn(t.Env)
	c.Assert(err, IsNil)
	defer conn.Close()

	// Check that the agent version has made it through the
	// bootstrap process (it's optional in the config.Config)
	cfg, err := conn.State.EnvironConfig()
	c.Assert(err, IsNil)
	c.Check(cfg.AgentVersion(), Equals, version.Current.Number)

	// Wait for machine agent to come up on the bootstrap
	// machine and find the deployed series from that.
	m0, err := conn.State.Machine("0")
	c.Assert(err, IsNil)

	instId0, err := m0.InstanceId()
	c.Assert(err, IsNil)

	// Check that the API connection is working.
<<<<<<< HEAD
	apim0, err := apiConn.State.Machine("0")
	c.Assert(err, IsNil)
	apiInstId0, err := apim0.InstanceId()
=======
	status, err := apiConn.State.Client().Status()
>>>>>>> de2653f4
	c.Assert(err, IsNil)
	c.Assert(status.Machines["0"].InstanceId, Equals, string(instId0))

	mw0 := newMachineToolWaiter(m0)
	defer mw0.Stop()

	mtools0 := waitAgentTools(c, mw0, version.Current)

	// Create a new service and deploy a unit of it.
	c.Logf("deploying service")
	repoDir := c.MkDir()
	url := coretesting.Charms.ClonedURL(repoDir, mtools0.Series, "dummy")
	sch, err := conn.PutCharm(url, &charm.LocalRepository{repoDir}, false)

	c.Assert(err, IsNil)
	svc, err := conn.State.AddService("dummy", sch)
	c.Assert(err, IsNil)
	units, err := conn.AddUnits(svc, 1)
	c.Assert(err, IsNil)
	unit := units[0]

	// Wait for the unit's machine and associated agent to come up
	// and announce itself.
	mid1, err := unit.AssignedMachineId()
	c.Assert(err, IsNil)
	m1, err := conn.State.Machine(mid1)
	c.Assert(err, IsNil)
	mw1 := newMachineToolWaiter(m1)
	defer mw1.Stop()
	waitAgentTools(c, mw1, mtools0.Binary)

	err = m1.Refresh()
	c.Assert(err, IsNil)
	instId1, err := m1.InstanceId()
	c.Assert(err, IsNil)
	uw := newUnitToolWaiter(unit)
	defer uw.Stop()
	utools := waitAgentTools(c, uw, version.Current)

	// Check that we can upgrade the environment.
	newVersion := utools.Binary
	newVersion.Patch++
	t.checkUpgrade(c, conn, newVersion, mw0, mw1, uw)

	// BUG(niemeyer): Logic below is very much wrong. Must be:
	//
	// 1. EnsureDying on the unit and EnsureDying on the machine
	// 2. Unit dies by itself
	// 3. Machine removes dead unit
	// 4. Machine dies by itself
	// 5. Provisioner removes dead machine
	//

	// Now remove the unit and its assigned machine and
	// check that the PA removes it.
	c.Logf("removing unit")
	err = unit.EnsureDead()
	c.Assert(err, IsNil)
	err = unit.Remove()
	c.Assert(err, IsNil)
	err = m1.EnsureDead()
	c.Assert(err, IsNil)
	err = m1.Remove()
	c.Assert(err, IsNil)

	c.Logf("waiting for instance to be removed")
	t.assertStopInstance(c, conn.Environ, instId1)
}

type tooler interface {
	Life() state.Life
	AgentTools() (*state.Tools, error)
	Refresh() error
	String() string
}

type watcher interface {
	Stop() error
	Err() error
}

type toolsWaiter struct {
	lastTools *state.Tools
	// changes is a chan of struct{} so that it can
	// be used with different kinds of entity watcher.
	changes chan struct{}
	watcher watcher
	tooler  tooler
}

func newMachineToolWaiter(m *state.Machine) *toolsWaiter {
	w := m.Watch()
	waiter := &toolsWaiter{
		changes: make(chan struct{}, 1),
		watcher: w,
		tooler:  m,
	}
	go func() {
		for _ = range w.Changes() {
			waiter.changes <- struct{}{}
		}
		close(waiter.changes)
	}()
	return waiter
}

func newUnitToolWaiter(u *state.Unit) *toolsWaiter {
	w := u.Watch()
	waiter := &toolsWaiter{
		changes: make(chan struct{}, 1),
		watcher: w,
		tooler:  u,
	}
	go func() {
		for _ = range w.Changes() {
			waiter.changes <- struct{}{}
		}
		close(waiter.changes)
	}()
	return waiter
}

func (w *toolsWaiter) Stop() error {
	return w.watcher.Stop()
}

// NextTools returns the next changed tools, waiting
// until the tools are actually set.
func (w *toolsWaiter) NextTools(c *C) (*state.Tools, error) {
	for _ = range w.changes {
		err := w.tooler.Refresh()
		if err != nil {
			return nil, fmt.Errorf("cannot refresh: %v", err)
		}
		if w.tooler.Life() == state.Dead {
			return nil, fmt.Errorf("object is dead")
		}
		tools, err := w.tooler.AgentTools()
		if state.IsNotFound(err) {
			c.Logf("tools not yet set")
			continue
		}
		if err != nil {
			return nil, err
		}
		changed := w.lastTools == nil || *tools != *w.lastTools
		w.lastTools = tools
		if changed {
			return tools, nil
		}
		c.Logf("found same tools")
	}
	return nil, fmt.Errorf("watcher closed prematurely: %v", w.watcher.Err())
}

// waitAgentTools waits for the given agent
// to start and returns the tools that it is running.
func waitAgentTools(c *C, w *toolsWaiter, expect version.Binary) *state.Tools {
	c.Logf("waiting for %v to signal agent version", w.tooler.String())
	tools, err := w.NextTools(c)
	c.Assert(err, IsNil)
	c.Check(tools.Binary, Equals, expect)
	return tools
}

// checkUpgrade sets the environment agent version and checks that
// all the provided watchers upgrade to the requested version.
func (t *LiveTests) checkUpgrade(c *C, conn *juju.Conn, newVersion version.Binary, waiters ...*toolsWaiter) {
	c.Logf("putting testing version of juju tools")
	upgradeTools, err := environs.PutTools(t.Env.Storage(), &newVersion.Number)
	c.Assert(err, IsNil)

	// Check that the put version really is the version we expect.
	c.Assert(upgradeTools.Binary, Equals, newVersion)
	err = setAgentVersion(conn.State, newVersion.Number)
	c.Assert(err, IsNil)

	for i, w := range waiters {
		c.Logf("waiting for upgrade of %d: %v", i, w.tooler.String())

		waitAgentTools(c, w, newVersion)
		c.Logf("upgrade %d successful", i)
	}
}

// setAgentVersion sets the current agent version in the state's
// environment configuration.
func setAgentVersion(st *state.State, vers version.Number) error {
	cfg, err := st.EnvironConfig()
	if err != nil {
		return err
	}
	attrs := cfg.AllAttrs()
	attrs["agent-version"] = vers.String()
	cfg, err = config.New(attrs)
	if err != nil {
		panic(fmt.Errorf("config refused agent-version: %v", err))
	}
	return st.SetEnvironConfig(cfg)
}

var waitAgent = trivial.AttemptStrategy{
	Total: 30 * time.Second,
	Delay: 1 * time.Second,
}

func (t *LiveTests) assertStartInstance(c *C, m *state.Machine) {
	// Wait for machine to get an instance id.
	for a := waitAgent.Start(); a.Next(); {
		err := m.Refresh()
		c.Assert(err, IsNil)
		instId, err := m.InstanceId()
		if state.IsNotFound(err) {
			continue
		}
		c.Assert(err, IsNil)
		_, err = t.Env.Instances([]state.InstanceId{instId})
		c.Assert(err, IsNil)
		return
	}
	c.Fatalf("provisioner failed to start machine after %v", waitAgent.Total)
}

func (t *LiveTests) assertStopInstance(c *C, env environs.Environ, instId state.InstanceId) {
	var err error
	for a := waitAgent.Start(); a.Next(); {
		_, err = t.Env.Instances([]state.InstanceId{instId})
		if err == nil {
			continue
		}
		if err == environs.ErrNoInstances {
			return
		}
		c.Logf("error from Instances: %v", err)
	}
	c.Fatalf("provisioner failed to stop machine after %v", waitAgent.Total)
}

// assertInstanceId asserts that the machine has an instance id
// that matches that of the given instance. If the instance is nil,
// It asserts that the instance id is unset.
func assertInstanceId(c *C, m *state.Machine, inst environs.Instance) {
	var wantId, gotId state.InstanceId
	var err error
	if inst != nil {
		wantId = inst.Id()
	}
	for a := waitAgent.Start(); a.Next(); {
		err := m.Refresh()
		c.Assert(err, IsNil)
		gotId, err = m.InstanceId()
		if state.IsNotFound(err) {
			if inst == nil {
				return
			}
			continue
		}
		c.Assert(err, IsNil)
		break
	}
	c.Assert(err, IsNil)
	c.Assert(gotId, Equals, wantId)
}

// TODO check that binary data works ok?
var contents = []byte("hello\n")
var contents2 = []byte("goodbye\n\n")

func (t *LiveTests) TestFile(c *C) {
	name := fmt.Sprint("testfile", time.Now().UnixNano())
	storage := t.Env.Storage()

	checkFileDoesNotExist(c, storage, name, t.Attempt)
	checkPutFile(c, storage, name, contents)
	checkFileHasContents(c, storage, name, contents, t.Attempt)
	checkPutFile(c, storage, name, contents2) // check that we can overwrite the file
	checkFileHasContents(c, storage, name, contents2, t.Attempt)

	// check that the listed contents include the
	// expected name.
	found := false
	var names []string
attempt:
	for a := t.Attempt.Start(); a.Next(); {
		var err error
		names, err = storage.List("")
		c.Assert(err, IsNil)
		for _, lname := range names {
			if lname == name {
				found = true
				break attempt
			}
		}
	}
	if !found {
		c.Errorf("file name %q not found in file list %q", name, names)
	}
	err := storage.Remove(name)
	c.Check(err, IsNil)
	checkFileDoesNotExist(c, storage, name, t.Attempt)
	// removing a file that does not exist should not be an error.
	err = storage.Remove(name)
	c.Check(err, IsNil)
}

// Check that we can't start an instance running tools
// that correspond with no available platform.
func (t *LiveTests) TestStartInstanceOnUnknownPlatform(c *C) {
	vers := version.Current
	// Note that we want this test to function correctly in the
	// dummy environment, so to avoid enumerating all possible
	// platforms in the dummy provider, it treats only series and/or
	// architectures with the "unknown" prefix as invalid.
	vers.Series = "unknownseries"
	vers.Arch = "unknownarch"
	name := environs.ToolsStoragePath(vers)
	storage := t.Env.Storage()
	checkPutFile(c, storage, name, []byte("fake tools on invalid series"))
	defer storage.Remove(name)

	url, err := storage.URL(name)
	c.Assert(err, IsNil)
	tools := &state.Tools{
		Binary: vers,
		URL:    url,
	}

	inst, err := t.Env.StartInstance("4", testing.InvalidStateInfo("4"), testing.InvalidAPIInfo("4"), tools)
	if inst != nil {
		err := t.Env.StopInstances([]environs.Instance{inst})
		c.Check(err, IsNil)
	}
	c.Assert(inst, IsNil)
	c.Assert(err, ErrorMatches, "cannot find image.*")
}

func (t *LiveTests) TestBootstrapWithDefaultSeries(c *C) {
	if !t.HasProvisioner {
		c.Skip("HasProvisioner is false; cannot test deployment")
	}

	current := version.Current
	other := current
	other.Series = "precise"
	if current == other {
		other.Series = "quantal"
	}

	cfg := t.Env.Config()
	cfg, err := cfg.Apply(map[string]interface{}{"default-series": other.Series})
	c.Assert(err, IsNil)
	env, err := environs.New(cfg)
	c.Assert(err, IsNil)

	dummyenv, err := environs.NewFromAttrs(map[string]interface{}{
		"type":         "dummy",
		"name":         "dummy storage",
		"secret":       "pizza",
		"state-server": false,
	})
	c.Assert(err, IsNil)
	defer dummyenv.Destroy(nil)

	// BUG: We destroy the environment, then write to its storage.
	// This is bogus, strictly speaking, but it works on
	// existing providers for the time being and means
	// this test does not fail when the environment is
	// already bootstrapped.
	t.Destroy(c)

	currentPath := environs.ToolsStoragePath(current)
	otherPath := environs.ToolsStoragePath(other)
	envStorage := env.Storage()
	dummyStorage := dummyenv.Storage()

	defer envStorage.Remove(otherPath)

	_, err = environs.PutTools(dummyStorage, &current.Number)
	c.Assert(err, IsNil)

	// This will only work while cross-compiling across releases is safe,
	// which depends on external elements. Tends to be safe for the last
	// few releases, but we may have to refactor some day.
	err = storageCopy(dummyStorage, currentPath, envStorage, otherPath)
	c.Assert(err, IsNil)

	err = environs.Bootstrap(env, false, panicWrite)
	c.Assert(err, IsNil)
	defer env.Destroy(nil)

	conn, err := juju.NewConn(env)
	c.Assert(err, IsNil)
	defer conn.Close()

	// Wait for machine agent to come up on the bootstrap
	// machine and ensure it deployed the proper series.
	m0, err := conn.State.Machine("0")
	c.Assert(err, IsNil)
	mw0 := newMachineToolWaiter(m0)
	defer mw0.Stop()

	waitAgentTools(c, mw0, other)
}

func storageCopy(source environs.Storage, sourcePath string, target environs.Storage, targetPath string) error {
	rc, err := source.Get(sourcePath)
	if err != nil {
		return err
	}
	var buf bytes.Buffer
	_, err = io.Copy(&buf, rc)
	rc.Close()
	if err != nil {
		return err
	}
	return target.Put(targetPath, &buf, int64(buf.Len()))
}<|MERGE_RESOLUTION|>--- conflicted
+++ resolved
@@ -347,13 +347,7 @@
 	c.Assert(err, IsNil)
 
 	// Check that the API connection is working.
-<<<<<<< HEAD
-	apim0, err := apiConn.State.Machine("0")
-	c.Assert(err, IsNil)
-	apiInstId0, err := apim0.InstanceId()
-=======
 	status, err := apiConn.State.Client().Status()
->>>>>>> de2653f4
 	c.Assert(err, IsNil)
 	c.Assert(status.Machines["0"].InstanceId, Equals, string(instId0))
 
