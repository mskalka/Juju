// Copyright 2011, 2012, 2013 Canonical Ltd.
// Licensed under the AGPLv3, see LICENCE file for details.

package ec2

import (
	"fmt"
	"io/ioutil"
	"launchpad.net/goamz/aws"
	"launchpad.net/goamz/ec2"
	"launchpad.net/goamz/s3"
	"launchpad.net/juju-core/agent/tools"
	"launchpad.net/juju-core/constraints"
	"launchpad.net/juju-core/environs"
	"launchpad.net/juju-core/environs/cloudinit"
	"launchpad.net/juju-core/environs/config"
	"launchpad.net/juju-core/environs/imagemetadata"
	"launchpad.net/juju-core/environs/instances"
	"launchpad.net/juju-core/instance"
	"launchpad.net/juju-core/log"
	"launchpad.net/juju-core/state"
	"launchpad.net/juju-core/state/api"
	"launchpad.net/juju-core/utils"
	"net/http"
	"strings"
	"sync"
	"time"
)

// Use shortAttempt to poll for short-term events.
var shortAttempt = utils.AttemptStrategy{
	Total: 5 * time.Second,
	Delay: 200 * time.Millisecond,
}

func init() {
	environs.RegisterProvider("ec2", environProvider{})
}

type environProvider struct{}

var providerInstance environProvider

type environ struct {
	name string

	// ecfgMutex protects the *Unlocked fields below.
	ecfgMutex             sync.Mutex
	ecfgUnlocked          *environConfig
	ec2Unlocked           *ec2.EC2
	s3Unlocked            *s3.S3
	storageUnlocked       environs.Storage
	publicStorageUnlocked environs.StorageReader // optional.
}

var _ environs.Environ = (*environ)(nil)

type ec2Instance struct {
	e *environ
	*ec2.Instance
	arch     *string
	instType *instances.InstanceType
}

func (inst *ec2Instance) String() string {
	return inst.InstanceId
}

var _ instance.Instance = (*ec2Instance)(nil)

func (inst *ec2Instance) Id() instance.Id {
	return instance.Id(inst.InstanceId)
}

func (inst *ec2Instance) hardwareCharacteristics() *instance.HardwareCharacteristics {
	hc := &instance.HardwareCharacteristics{Arch: inst.arch}
	if inst.instType != nil {
		hc.Mem = &inst.instType.Mem
		hc.CpuCores = &inst.instType.CpuCores
		hc.CpuPower = inst.instType.CpuPower
	}
	return hc
}

func (inst *ec2Instance) Addresses() ([]instance.Address, error) {
	logger.Errorf("ec2Instance.Addresses not implemented")
	return nil, nil
}

func (inst *ec2Instance) DNSName() (string, error) {
	if inst.Instance.DNSName != "" {
		return inst.Instance.DNSName, nil
	}
	// Fetch the instance information again, in case
	// the DNS information has become available.
	insts, err := inst.e.Instances([]instance.Id{inst.Id()})
	if err != nil {
		return "", err
	}
	freshInst := insts[0].(*ec2Instance).Instance
	if freshInst.DNSName == "" {
		return "", instance.ErrNoDNSName
	}
	inst.Instance.DNSName = freshInst.DNSName
	return freshInst.DNSName, nil
}

func (inst *ec2Instance) WaitDNSName() (string, error) {
	return environs.WaitDNSName(inst)
}

func (p environProvider) BoilerplateConfig() string {
	return `
## https://juju.ubuntu.com/get-started/amazon/
amazon:
  type: ec2
  admin-secret: {{rand}}
  # globally unique S3 bucket name
  control-bucket: juju-{{rand}}
  # override if your workstation is running a different series to which you are deploying
  # default-series: precise
  # region defaults to us-east-1, override if required
  # region: us-east-1
  # Usually set via the env variable AWS_ACCESS_KEY_ID, but can be specified here
  # access-key: <secret>
  # Usually set via the env variable AWS_SECRET_ACCESS_KEY, but can be specified here
  # secret-key: <secret>

`[1:]
}

func (p environProvider) Open(cfg *config.Config) (environs.Environ, error) {
	log.Infof("environs/ec2: opening environment %q", cfg.Name())
	e := new(environ)
	err := e.SetConfig(cfg)
	if err != nil {
		return nil, err
	}
	e.name = cfg.Name()
	return e, nil
}

func (environProvider) SecretAttrs(cfg *config.Config) (map[string]interface{}, error) {
	m := make(map[string]interface{})
	ecfg, err := providerInstance.newConfig(cfg)
	if err != nil {
		return nil, err
	}
	m["access-key"] = ecfg.accessKey()
	m["secret-key"] = ecfg.secretKey()
	return m, nil
}

func (environProvider) PublicAddress() (string, error) {
	return fetchMetadata("public-hostname")
}

func (environProvider) PrivateAddress() (string, error) {
	return fetchMetadata("local-hostname")
}

func (e *environ) Config() *config.Config {
	return e.ecfg().Config
}

func (e *environ) SetConfig(cfg *config.Config) error {
	ecfg, err := providerInstance.newConfig(cfg)
	if err != nil {
		return err
	}
	e.ecfgMutex.Lock()
	defer e.ecfgMutex.Unlock()
	e.ecfgUnlocked = ecfg

	auth := aws.Auth{ecfg.accessKey(), ecfg.secretKey()}
	region := aws.Regions[ecfg.region()]
	publicBucketRegion := aws.Regions[ecfg.publicBucketRegion()]
	e.ec2Unlocked = ec2.New(auth, region)
	e.s3Unlocked = s3.New(auth, region)

	// create new storage instances, existing instances continue
	// to reference their existing configuration.
	e.storageUnlocked = &storage{
		bucket: e.s3Unlocked.Bucket(ecfg.controlBucket()),
	}
	if ecfg.publicBucket() != "" {
		e.publicStorageUnlocked = &storage{
			bucket: s3.New(auth, publicBucketRegion).Bucket(ecfg.publicBucket()),
		}
	} else {
		e.publicStorageUnlocked = nil
	}
	return nil
}

func (e *environ) ecfg() *environConfig {
	e.ecfgMutex.Lock()
	ecfg := e.ecfgUnlocked
	e.ecfgMutex.Unlock()
	return ecfg
}

func (e *environ) ec2() *ec2.EC2 {
	e.ecfgMutex.Lock()
	ec2 := e.ec2Unlocked
	e.ecfgMutex.Unlock()
	return ec2
}

func (e *environ) s3() *s3.S3 {
	e.ecfgMutex.Lock()
	s3 := e.s3Unlocked
	e.ecfgMutex.Unlock()
	return s3
}

func (e *environ) Name() string {
	return e.name
}

func (e *environ) Storage() environs.Storage {
	e.ecfgMutex.Lock()
	storage := e.storageUnlocked
	e.ecfgMutex.Unlock()
	return storage
}

func (e *environ) PublicStorage() environs.StorageReader {
	e.ecfgMutex.Lock()
	defer e.ecfgMutex.Unlock()
	if e.publicStorageUnlocked == nil {
		return environs.EmptyStorage
	}
	return e.publicStorageUnlocked
}

// TODO(bug 1199847): Much of this work can be shared between providers.
func (e *environ) Bootstrap(cons constraints.Value) error {
	// The bootstrap instance gets machine id "0".  This is not related to
	// instance ids.  Juju assigns the machine ID.
	const machineID = "0"
	log.Infof("environs/ec2: bootstrapping environment %q", e.name)
<<<<<<< HEAD
	// If the state file exists, it might actually have just been
	// removed by Destroy, and eventual consistency has not caught
	// up yet, so we retry to verify if that is happening.
	if err := environs.VerifyBootstrapInit(e); err != nil {
		return err
	}

=======
>>>>>>> 38e44744
	possibleTools, err := environs.FindBootstrapTools(e, cons)
	if err != nil {
		return err
	}
	err = environs.CheckToolsSeries(possibleTools, e.Config().DefaultSeries())
	if err != nil {
		return err
	}
	stateFileURL, err := environs.CreateStateFile(e.Storage())
	if err != nil {
		return err
	}

	machineConfig := environs.NewBootstrapMachineConfig(machineID, stateFileURL)

	// TODO(wallyworld) - save bootstrap machine metadata
	inst, characteristics, err := e.internalStartInstance(cons, possibleTools, machineConfig)
	if err != nil {
		return fmt.Errorf("cannot start bootstrap instance: %v", err)
	}
	err = environs.SaveState(e.Storage(), &environs.BootstrapState{
		StateInstances:  []instance.Id{inst.Id()},
		Characteristics: []instance.HardwareCharacteristics{*characteristics},
	})
	if err != nil {
		// ignore error on StopInstance because the previous error is
		// more important.
		e.StopInstances([]instance.Instance{inst})
		return fmt.Errorf("cannot save state: %v", err)
	}
	// TODO make safe in the case of racing Bootstraps
	// If two Bootstraps are called concurrently, there's
	// no way to use S3 to make sure that only one succeeds.
	// Perhaps consider using SimpleDB for state storage
	// which would enable that possibility.
	return nil
}

func (e *environ) StateInfo() (*state.Info, *api.Info, error) {
	return environs.StateInfo(e)
}

// getImageBaseURLs returns a list of URLs which are used to search for simplestreams image metadata.
func (e *environ) getImageBaseURLs() ([]string, error) {
	// Use the default simplestreams base URL.
	return []string{imagemetadata.DefaultBaseURL}, nil
}

// TODO(bug 1199847): This work can be shared between providers.
func (e *environ) StartInstance(machineId, machineNonce string, series string, cons constraints.Value,
	stateInfo *state.Info, apiInfo *api.Info) (instance.Instance, *instance.HardwareCharacteristics, error) {
	possibleTools, err := environs.FindInstanceTools(e, series, cons)
	if err != nil {
		return nil, nil, err
	}
	err = environs.CheckToolsSeries(possibleTools, series)
	if err != nil {
		return nil, nil, err
	}
	machineConfig := environs.NewMachineConfig(machineId, machineNonce, stateInfo, apiInfo)

	return e.internalStartInstance(cons, possibleTools, machineConfig)
}

const ebsStorage = "ebs"

// internalStartInstance is the internal version of StartInstance, used by
// Bootstrap as well as via StartInstance itself.
// TODO(bug 1199847): Some of this work can be shared between providers.
func (e *environ) internalStartInstance(cons constraints.Value, possibleTools tools.List, machineConfig *cloudinit.MachineConfig) (instance.Instance, *instance.HardwareCharacteristics, error) {
	series := possibleTools.Series()
	if len(series) != 1 {
		panic(fmt.Errorf("should have gotten tools for one series, got %v", series))
	}
	arches := possibleTools.Arches()
	storage := ebsStorage
	baseURLs, err := e.getImageBaseURLs()
	if err != nil {
		return nil, nil, err
	}
	spec, err := findInstanceSpec(baseURLs, &instances.InstanceConstraint{
		Region:      e.ecfg().region(),
		Series:      series[0],
		Arches:      arches,
		Constraints: cons,
		Storage:     &storage,
	})
	if err != nil {
		return nil, nil, err
	}
	tools, err := possibleTools.Match(tools.Filter{Arch: spec.Image.Arch})
	if err != nil {
		return nil, nil, fmt.Errorf("chosen architecture %v not present in %v", spec.Image.Arch, arches)
	}

	machineConfig.Tools = tools[0]
	if err := environs.FinishMachineConfig(machineConfig, e.Config(), cons); err != nil {
		return nil, nil, err
	}

	userData, err := environs.ComposeUserData(machineConfig)
	if err != nil {
		return nil, nil, fmt.Errorf("cannot make user data: %v", err)
	}
	log.Debugf("environs/ec2: ec2 user data; %d bytes", len(userData))
	config := e.Config()
	groups, err := e.setUpGroups(machineConfig.MachineId, config.StatePort(), config.APIPort())
	if err != nil {
		return nil, nil, fmt.Errorf("cannot set up groups: %v", err)
	}
	var instances *ec2.RunInstancesResp

	for a := shortAttempt.Start(); a.Next(); {
		instances, err = e.ec2().RunInstances(&ec2.RunInstances{
			ImageId:        spec.Image.Id,
			MinCount:       1,
			MaxCount:       1,
			UserData:       userData,
			InstanceType:   spec.InstanceType.Name,
			SecurityGroups: groups,
		})
		if err == nil || ec2ErrCode(err) != "InvalidGroup.NotFound" {
			break
		}
	}
	if err != nil {
		return nil, nil, fmt.Errorf("cannot run instances: %v", err)
	}
	if len(instances.Instances) != 1 {
		return nil, nil, fmt.Errorf("expected 1 started instance, got %d", len(instances.Instances))
	}
	inst := &ec2Instance{
		e:        e,
		Instance: &instances.Instances[0],
		arch:     &spec.Image.Arch,
		instType: &spec.InstanceType,
	}
	log.Infof("environs/ec2: started instance %q", inst.Id())
	return inst, inst.hardwareCharacteristics(), nil
}

func (e *environ) StopInstances(insts []instance.Instance) error {
	ids := make([]instance.Id, len(insts))
	for i, inst := range insts {
		ids[i] = inst.(*ec2Instance).Id()
	}
	return e.terminateInstances(ids)
}

// gatherInstances tries to get information on each instance
// id whose corresponding insts slot is nil.
// It returns environs.ErrPartialInstances if the insts
// slice has not been completely filled.
func (e *environ) gatherInstances(ids []instance.Id, insts []instance.Instance) error {
	var need []string
	for i, inst := range insts {
		if inst == nil {
			need = append(need, string(ids[i]))
		}
	}
	if len(need) == 0 {
		return nil
	}
	filter := ec2.NewFilter()
	filter.Add("instance-state-name", "pending", "running")
	filter.Add("group-name", e.jujuGroupName())
	filter.Add("instance-id", need...)
	resp, err := e.ec2().Instances(nil, filter)
	if err != nil {
		return err
	}
	n := 0
	// For each requested id, add it to the returned instances
	// if we find it in the response.
	for i, id := range ids {
		if insts[i] != nil {
			continue
		}
		for j := range resp.Reservations {
			r := &resp.Reservations[j]
			for k := range r.Instances {
				if r.Instances[k].InstanceId == string(id) {
					inst := r.Instances[k]
					// TODO(wallyworld): lookup the details to fill in the instance type data
					insts[i] = &ec2Instance{e: e, Instance: &inst}
					n++
				}
			}
		}
	}
	if n < len(ids) {
		return environs.ErrPartialInstances
	}
	return nil
}

func (e *environ) Instances(ids []instance.Id) ([]instance.Instance, error) {
	if len(ids) == 0 {
		return nil, nil
	}
	insts := make([]instance.Instance, len(ids))
	// Make a series of requests to cope with eventual consistency.
	// Each request will attempt to add more instances to the requested
	// set.
	var err error
	for a := shortAttempt.Start(); a.Next(); {
		err = e.gatherInstances(ids, insts)
		if err == nil || err != environs.ErrPartialInstances {
			break
		}
	}
	if err == environs.ErrPartialInstances {
		for _, inst := range insts {
			if inst != nil {
				return insts, environs.ErrPartialInstances
			}
		}
		return nil, environs.ErrNoInstances
	}
	if err != nil {
		return nil, err
	}
	return insts, nil
}

func (e *environ) AllInstances() ([]instance.Instance, error) {
	filter := ec2.NewFilter()
	filter.Add("instance-state-name", "pending", "running")
	filter.Add("group-name", e.jujuGroupName())
	resp, err := e.ec2().Instances(nil, filter)
	if err != nil {
		return nil, err
	}
	var insts []instance.Instance
	for _, r := range resp.Reservations {
		for i := range r.Instances {
			inst := r.Instances[i]
			// TODO(wallyworld): lookup the details to fill in the instance type data
			insts = append(insts, &ec2Instance{e: e, Instance: &inst})
		}
	}
	return insts, nil
}

func (e *environ) Destroy(ensureInsts []instance.Instance) error {
	log.Infof("environs/ec2: destroying environment %q", e.name)
	insts, err := e.AllInstances()
	if err != nil {
		return fmt.Errorf("cannot get instances: %v", err)
	}
	found := make(map[instance.Id]bool)
	var ids []instance.Id
	for _, inst := range insts {
		ids = append(ids, inst.Id())
		found[inst.Id()] = true
	}

	// Add any instances we've been told about but haven't yet shown
	// up in the instance list.
	for _, inst := range ensureInsts {
		id := instance.Id(inst.(*ec2Instance).InstanceId)
		if !found[id] {
			ids = append(ids, id)
			found[id] = true
		}
	}
	err = e.terminateInstances(ids)
	if err != nil {
		return err
	}

	return e.Storage().RemoveAll()
}

func portsToIPPerms(ports []instance.Port) []ec2.IPPerm {
	ipPerms := make([]ec2.IPPerm, len(ports))
	for i, p := range ports {
		ipPerms[i] = ec2.IPPerm{
			Protocol:  p.Protocol,
			FromPort:  p.Number,
			ToPort:    p.Number,
			SourceIPs: []string{"0.0.0.0/0"},
		}
	}
	return ipPerms
}

func (e *environ) openPortsInGroup(name string, ports []instance.Port) error {
	if len(ports) == 0 {
		return nil
	}
	// Give permissions for anyone to access the given ports.
	ipPerms := portsToIPPerms(ports)
	g := ec2.SecurityGroup{Name: name}
	_, err := e.ec2().AuthorizeSecurityGroup(g, ipPerms)
	if err != nil && ec2ErrCode(err) == "InvalidPermission.Duplicate" {
		if len(ports) == 1 {
			return nil
		}
		// If there's more than one port and we get a duplicate error,
		// then we go through authorizing each port individually,
		// otherwise the ports that were *not* duplicates will have
		// been ignored
		for i := range ipPerms {
			_, err := e.ec2().AuthorizeSecurityGroup(g, ipPerms[i:i+1])
			if err != nil && ec2ErrCode(err) != "InvalidPermission.Duplicate" {
				return fmt.Errorf("cannot open port %v: %v", ipPerms[i], err)
			}
		}
		return nil
	}
	if err != nil {
		return fmt.Errorf("cannot open ports: %v", err)
	}
	return nil
}

func (e *environ) closePortsInGroup(name string, ports []instance.Port) error {
	if len(ports) == 0 {
		return nil
	}
	// Revoke permissions for anyone to access the given ports.
	// Note that ec2 allows the revocation of permissions that aren't
	// granted, so this is naturally idempotent.
	g := ec2.SecurityGroup{Name: name}
	_, err := e.ec2().RevokeSecurityGroup(g, portsToIPPerms(ports))
	if err != nil {
		return fmt.Errorf("cannot close ports: %v", err)
	}
	return nil
}

func (e *environ) portsInGroup(name string) (ports []instance.Port, err error) {
	g := ec2.SecurityGroup{Name: name}
	resp, err := e.ec2().SecurityGroups([]ec2.SecurityGroup{g}, nil)
	if err != nil {
		return nil, err
	}
	if len(resp.Groups) != 1 {
		return nil, fmt.Errorf("expected one security group, got %d", len(resp.Groups))
	}
	for _, p := range resp.Groups[0].IPPerms {
		if len(p.SourceIPs) != 1 {
			log.Warningf("environs/ec2: unexpected IP permission found: %v", p)
			continue
		}
		for i := p.FromPort; i <= p.ToPort; i++ {
			ports = append(ports, instance.Port{
				Protocol: p.Protocol,
				Number:   i,
			})
		}
	}
	state.SortPorts(ports)
	return ports, nil
}

func (e *environ) OpenPorts(ports []instance.Port) error {
	if e.Config().FirewallMode() != config.FwGlobal {
		return fmt.Errorf("invalid firewall mode for opening ports on environment: %q",
			e.Config().FirewallMode())
	}
	if err := e.openPortsInGroup(e.globalGroupName(), ports); err != nil {
		return err
	}
	log.Infof("environs/ec2: opened ports in global group: %v", ports)
	return nil
}

func (e *environ) ClosePorts(ports []instance.Port) error {
	if e.Config().FirewallMode() != config.FwGlobal {
		return fmt.Errorf("invalid firewall mode for closing ports on environment: %q",
			e.Config().FirewallMode())
	}
	if err := e.closePortsInGroup(e.globalGroupName(), ports); err != nil {
		return err
	}
	log.Infof("environs/ec2: closed ports in global group: %v", ports)
	return nil
}

func (e *environ) Ports() ([]instance.Port, error) {
	if e.Config().FirewallMode() != config.FwGlobal {
		return nil, fmt.Errorf("invalid firewall mode for retrieving ports from environment: %q",
			e.Config().FirewallMode())
	}
	return e.portsInGroup(e.globalGroupName())
}

func (*environ) Provider() environs.EnvironProvider {
	return &providerInstance
}

func (e *environ) terminateInstances(ids []instance.Id) error {
	if len(ids) == 0 {
		return nil
	}
	var err error
	ec2inst := e.ec2()
	strs := make([]string, len(ids))
	for i, id := range ids {
		strs[i] = string(id)
	}
	for a := shortAttempt.Start(); a.Next(); {
		_, err = ec2inst.TerminateInstances(strs)
		if err == nil || ec2ErrCode(err) != "InvalidInstanceID.NotFound" {
			return err
		}
	}
	if len(ids) == 1 {
		return err
	}
	// If we get a NotFound error, it means that no instances have been
	// terminated even if some exist, so try them one by one, ignoring
	// NotFound errors.
	var firstErr error
	for _, id := range ids {
		_, err = ec2inst.TerminateInstances([]string{string(id)})
		if ec2ErrCode(err) == "InvalidInstanceID.NotFound" {
			err = nil
		}
		if err != nil && firstErr == nil {
			firstErr = err
		}
	}
	return firstErr
}

func (e *environ) globalGroupName() string {
	return fmt.Sprintf("%s-global", e.jujuGroupName())
}

func (e *environ) machineGroupName(machineId string) string {
	return fmt.Sprintf("%s-%s", e.jujuGroupName(), machineId)
}

func (e *environ) jujuGroupName() string {
	return "juju-" + e.name
}

func (inst *ec2Instance) OpenPorts(machineId string, ports []instance.Port) error {
	if inst.e.Config().FirewallMode() != config.FwInstance {
		return fmt.Errorf("invalid firewall mode for opening ports on instance: %q",
			inst.e.Config().FirewallMode())
	}
	name := inst.e.machineGroupName(machineId)
	if err := inst.e.openPortsInGroup(name, ports); err != nil {
		return err
	}
	log.Infof("environs/ec2: opened ports in security group %s: %v", name, ports)
	return nil
}

func (inst *ec2Instance) ClosePorts(machineId string, ports []instance.Port) error {
	if inst.e.Config().FirewallMode() != config.FwInstance {
		return fmt.Errorf("invalid firewall mode for closing ports on instance: %q",
			inst.e.Config().FirewallMode())
	}
	name := inst.e.machineGroupName(machineId)
	if err := inst.e.closePortsInGroup(name, ports); err != nil {
		return err
	}
	log.Infof("environs/ec2: closed ports in security group %s: %v", name, ports)
	return nil
}

func (inst *ec2Instance) Ports(machineId string) ([]instance.Port, error) {
	if inst.e.Config().FirewallMode() != config.FwInstance {
		return nil, fmt.Errorf("invalid firewall mode for retrieving ports from instance: %q",
			inst.e.Config().FirewallMode())
	}
	name := inst.e.machineGroupName(machineId)
	return inst.e.portsInGroup(name)
}

// setUpGroups creates the security groups for the new machine, and
// returns them.
//
// Instances are tagged with a group so they can be distinguished from
// other instances that might be running on the same EC2 account.  In
// addition, a specific machine security group is created for each
// machine, so that its firewall rules can be configured per machine.
func (e *environ) setUpGroups(machineId string, statePort, apiPort int) ([]ec2.SecurityGroup, error) {
	sourceGroups := []ec2.UserSecurityGroup{{Name: e.jujuGroupName()}}
	jujuGroup, err := e.ensureGroup(e.jujuGroupName(),
		[]ec2.IPPerm{
			{
				Protocol:  "tcp",
				FromPort:  22,
				ToPort:    22,
				SourceIPs: []string{"0.0.0.0/0"},
			},
			{
				Protocol:  "tcp",
				FromPort:  statePort,
				ToPort:    statePort,
				SourceIPs: []string{"0.0.0.0/0"},
			},
			{
				Protocol:  "tcp",
				FromPort:  apiPort,
				ToPort:    apiPort,
				SourceIPs: []string{"0.0.0.0/0"},
			},
			{
				Protocol:     "tcp",
				FromPort:     0,
				ToPort:       65535,
				SourceGroups: sourceGroups,
			},
			{
				Protocol:     "udp",
				FromPort:     0,
				ToPort:       65535,
				SourceGroups: sourceGroups,
			},
			{
				Protocol:     "icmp",
				FromPort:     -1,
				ToPort:       -1,
				SourceGroups: sourceGroups,
			},
		})
	if err != nil {
		return nil, err
	}
	var machineGroup ec2.SecurityGroup
	switch e.Config().FirewallMode() {
	case config.FwInstance:
		machineGroup, err = e.ensureGroup(e.machineGroupName(machineId), nil)
	case config.FwGlobal:
		machineGroup, err = e.ensureGroup(e.globalGroupName(), nil)
	}
	if err != nil {
		return nil, err
	}
	return []ec2.SecurityGroup{jujuGroup, machineGroup}, nil
}

// zeroGroup holds the zero security group.
var zeroGroup ec2.SecurityGroup

// ensureGroup returns the security group with name and perms.
// If a group with name does not exist, one will be created.
// If it exists, its permissions are set to perms.
func (e *environ) ensureGroup(name string, perms []ec2.IPPerm) (g ec2.SecurityGroup, err error) {
	ec2inst := e.ec2()
	resp, err := ec2inst.CreateSecurityGroup(name, "juju group")
	if err != nil && ec2ErrCode(err) != "InvalidGroup.Duplicate" {
		return zeroGroup, err
	}

	var have permSet
	if err == nil {
		g = resp.SecurityGroup
	} else {
		resp, err := ec2inst.SecurityGroups(ec2.SecurityGroupNames(name), nil)
		if err != nil {
			return zeroGroup, err
		}
		info := resp.Groups[0]
		// It's possible that the old group has the wrong
		// description here, but if it does it's probably due
		// to something deliberately playing games with juju,
		// so we ignore it.
		have = newPermSet(info.IPPerms)
		g = info.SecurityGroup
	}
	want := newPermSet(perms)
	revoke := make(permSet)
	for p := range have {
		if !want[p] {
			revoke[p] = true
		}
	}
	if len(revoke) > 0 {
		_, err := ec2inst.RevokeSecurityGroup(g, revoke.ipPerms())
		if err != nil {
			return zeroGroup, fmt.Errorf("cannot revoke security group: %v", err)
		}
	}

	add := make(permSet)
	for p := range want {
		if !have[p] {
			add[p] = true
		}
	}
	if len(add) > 0 {
		_, err := ec2inst.AuthorizeSecurityGroup(g, add.ipPerms())
		if err != nil {
			return zeroGroup, fmt.Errorf("cannot authorize securityGroup: %v", err)
		}
	}
	return g, nil
}

// permKey represents a permission for a group or an ip address range
// to access the given range of ports. Only one of groupName or ipAddr
// should be non-empty.
type permKey struct {
	protocol  string
	fromPort  int
	toPort    int
	groupName string
	ipAddr    string
}

type permSet map[permKey]bool

// newPermSet returns a set of all the permissions in the
// given slice of IPPerms. It ignores the name and owner
// id in source groups, using group ids only.
func newPermSet(ps []ec2.IPPerm) permSet {
	m := make(permSet)
	for _, p := range ps {
		k := permKey{
			protocol: p.Protocol,
			fromPort: p.FromPort,
			toPort:   p.ToPort,
		}
		for _, g := range p.SourceGroups {
			k.groupName = g.Name
			m[k] = true
		}
		k.groupName = ""
		for _, ip := range p.SourceIPs {
			k.ipAddr = ip
			m[k] = true
		}
	}
	return m
}

// ipPerms returns m as a slice of permissions usable
// with the ec2 package.
func (m permSet) ipPerms() (ps []ec2.IPPerm) {
	// We could compact the permissions, but it
	// hardly seems worth it.
	for p := range m {
		ipp := ec2.IPPerm{
			Protocol: p.protocol,
			FromPort: p.fromPort,
			ToPort:   p.toPort,
		}
		if p.ipAddr != "" {
			ipp.SourceIPs = []string{p.ipAddr}
		} else {
			ipp.SourceGroups = []ec2.UserSecurityGroup{{Name: p.groupName}}
		}
		ps = append(ps, ipp)
	}
	return
}

// If the err is of type *ec2.Error, ec2ErrCode returns
// its code, otherwise it returns the empty string.
func ec2ErrCode(err error) string {
	ec2err, _ := err.(*ec2.Error)
	if ec2err == nil {
		return ""
	}
	return ec2err.Code
}

// metadataHost holds the address of the instance metadata service.
// It is a variable so that tests can change it to refer to a local
// server when needed.
var metadataHost = "http://169.254.169.254"

// fetchMetadata fetches a single atom of data from the ec2 instance metadata service.
// http://docs.amazonwebservices.com/AWSEC2/latest/UserGuide/AESDG-chapter-instancedata.html
func fetchMetadata(name string) (value string, err error) {
	uri := fmt.Sprintf("%s/2011-01-01/meta-data/%s", metadataHost, name)
	defer utils.ErrorContextf(&err, "cannot get %q", uri)
	for a := shortAttempt.Start(); a.Next(); {
		var resp *http.Response
		resp, err = http.Get(uri)
		if err != nil {
			continue
		}
		defer resp.Body.Close()
		if resp.StatusCode != http.StatusOK {
			err = fmt.Errorf("bad http response %v", resp.Status)
			continue
		}
		var data []byte
		data, err = ioutil.ReadAll(resp.Body)
		if err != nil {
			continue
		}
		return strings.TrimSpace(string(data)), nil
	}
	return
}<|MERGE_RESOLUTION|>--- conflicted
+++ resolved
@@ -240,16 +240,6 @@
 	// instance ids.  Juju assigns the machine ID.
 	const machineID = "0"
 	log.Infof("environs/ec2: bootstrapping environment %q", e.name)
-<<<<<<< HEAD
-	// If the state file exists, it might actually have just been
-	// removed by Destroy, and eventual consistency has not caught
-	// up yet, so we retry to verify if that is happening.
-	if err := environs.VerifyBootstrapInit(e); err != nil {
-		return err
-	}
-
-=======
->>>>>>> 38e44744
 	possibleTools, err := environs.FindBootstrapTools(e, cons)
 	if err != nil {
 		return err
