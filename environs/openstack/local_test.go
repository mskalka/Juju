package openstack_test

import (
	"fmt"
	. "launchpad.net/gocheck"
	"launchpad.net/goose/identity"
	"launchpad.net/goose/testservices/hook"
	"launchpad.net/goose/testservices/openstackservice"
	"launchpad.net/juju-core/environs"
	"launchpad.net/juju-core/environs/jujutest"
	"launchpad.net/juju-core/environs/openstack"
	"launchpad.net/juju-core/juju/testing"
	"launchpad.net/juju-core/state"
	coretesting "launchpad.net/juju-core/testing"
	"net/http"
	"net/http/httptest"
)

type ProviderSuite struct{}

var _ = Suite(&ProviderSuite{})

func (s *ProviderSuite) SetUpTest(c *C) {
	openstack.ShortTimeouts(true)
}

func (s *ProviderSuite) TearDownTest(c *C) {
	openstack.ShortTimeouts(false)
}

func (s *ProviderSuite) TestMetadata(c *C) {
	openstack.UseTestMetadata(openstack.MetadataTestingBase)
	defer openstack.UseTestMetadata(nil)

	p, err := environs.Provider("openstack")
	c.Assert(err, IsNil)

	addr, err := p.PublicAddress()
	c.Assert(err, IsNil)
	c.Assert(addr, Equals, "203.1.1.2")

	addr, err = p.PrivateAddress()
	c.Assert(err, IsNil)
	c.Assert(addr, Equals, "10.1.1.2")

	id, err := p.InstanceId()
	c.Assert(err, IsNil)
	c.Assert(id, Equals, state.InstanceId("d8e02d56-2648-49a3-bf97-6be8f1204f38"))
}

func (s *ProviderSuite) TestPublicFallbackToPrivate(c *C) {
	openstack.UseTestMetadata([]jujutest.FileContent{
		{"/latest/meta-data/public-ipv4", "203.1.1.2"},
		{"/latest/meta-data/local-ipv4", "10.1.1.2"},
	})
	defer openstack.UseTestMetadata(nil)
	p, err := environs.Provider("openstack")
	c.Assert(err, IsNil)

	addr, err := p.PublicAddress()
	c.Assert(err, IsNil)
	c.Assert(addr, Equals, "203.1.1.2")

	openstack.UseTestMetadata([]jujutest.FileContent{
		{"/latest/meta-data/local-ipv4", "10.1.1.2"},
		{"/latest/meta-data/public-ipv4", ""},
	})
	addr, err = p.PublicAddress()
	c.Assert(err, IsNil)
	c.Assert(addr, Equals, "10.1.1.2")
}

func (s *ProviderSuite) TestLegacyInstanceId(c *C) {
	openstack.UseTestMetadata(openstack.MetadataHP)
	defer openstack.UseTestMetadata(nil)

	p, err := environs.Provider("openstack")
	c.Assert(err, IsNil)

	id, err := p.InstanceId()
	c.Assert(err, IsNil)
	c.Assert(id, Equals, state.InstanceId("2748"))
}

// Register tests to run against a test Openstack instance (service doubles).
func registerLocalTests() {
	cred := &identity.Credentials{
		User:       "fred",
		Secrets:    "secret",
		Region:     "some region",
		TenantName: "some tenant",
	}
	Suite(&localLiveSuite{
		LiveTests: LiveTests{
			cred: cred,
		},
	})
	Suite(&localServerSuite{
		cred: cred,
	})
}

// localServer is used to spin up a local Openstack service double.
type localServer struct {
	Server     *httptest.Server
	Mux        *http.ServeMux
	oldHandler http.Handler
	Service    *openstackservice.Openstack
}

func (s *localServer) start(c *C, cred *identity.Credentials) {
	// Set up the HTTP server.
	s.Server = httptest.NewServer(nil)
	s.oldHandler = s.Server.Config.Handler
	s.Mux = http.NewServeMux()
	s.Server.Config.Handler = s.Mux
	cred.URL = s.Server.URL
	s.Service = openstackservice.New(cred)
	s.Service.SetupHTTP(s.Mux)
	openstack.ShortTimeouts(true)
}

func (s *localServer) stop() {
	s.Mux = nil
	s.Server.Config.Handler = s.oldHandler
	s.Server.Close()
	openstack.ShortTimeouts(false)
}

// localLiveSuite runs tests from LiveTests using an Openstack service double.
type localLiveSuite struct {
	coretesting.LoggingSuite
	LiveTests
	srv localServer
}

func (s *localLiveSuite) SetUpSuite(c *C) {
	s.LoggingSuite.SetUpSuite(c)
	c.Logf("Running live tests using openstack service test double")

	s.testImageId = "1"
	s.testFlavor = "m1.small"
	s.srv.start(c, s.cred)
	s.LiveTests.SetUpSuite(c)
}

func (s *localLiveSuite) TearDownSuite(c *C) {
	s.LiveTests.TearDownSuite(c)
	s.srv.stop()
	s.LoggingSuite.TearDownSuite(c)
}

func (s *localLiveSuite) SetUpTest(c *C) {
	s.LoggingSuite.SetUpTest(c)
	s.LiveTests.SetUpTest(c)
}

func (s *localLiveSuite) TearDownTest(c *C) {
	s.LiveTests.TearDownTest(c)
	s.LoggingSuite.TearDownTest(c)
}

// localServerSuite contains tests that run against an Openstack service double.
// These tests can test things that would be unreasonably slow or expensive
// to test on a live Openstack server. The service double is started and stopped for
// each test.
type localServerSuite struct {
	coretesting.LoggingSuite
	jujutest.Tests
	cred *identity.Credentials
	srv  localServer
	env  environs.Environ
}

func (s *localServerSuite) SetUpSuite(c *C) {
	s.LoggingSuite.SetUpSuite(c)
	s.Tests.SetUpSuite(c)
	c.Logf("Running local tests")
}

func (s *localServerSuite) TearDownSuite(c *C) {
	s.Tests.TearDownSuite(c)
	s.LoggingSuite.TearDownSuite(c)
}

func testConfig(cred *identity.Credentials) map[string]interface{} {
	attrs := makeTestConfig()
	attrs["admin-secret"] = "secret"
	attrs["username"] = cred.User
	attrs["password"] = cred.Secrets
	attrs["region"] = cred.Region
	attrs["auth-url"] = cred.URL
	attrs["tenant-name"] = cred.TenantName
	attrs["default-image-id"] = "1"
	attrs["default-instance-type"] = "m1.small"
	return attrs
}

func (s *localServerSuite) SetUpTest(c *C) {
	s.LoggingSuite.SetUpTest(c)
	s.srv.start(c, s.cred)
	s.Tests = jujutest.Tests{
		Config: testConfig(s.cred),
	}
	s.Tests.SetUpTest(c)
	writeablePublicStorage := openstack.WritablePublicStorage(s.Env)
	putFakeTools(c, writeablePublicStorage)
	s.env = s.Tests.Env
}

func (s *localServerSuite) TearDownTest(c *C) {
	s.Tests.TearDownTest(c)
	s.srv.stop()
	s.LoggingSuite.TearDownTest(c)
}

// If the bootstrap node is configured to require a public IP address,
// bootstrapping fails if an address cannot be allocated.
func (s *localServerSuite) TestBootstrapFailsWhenPublicIPError(c *C) {
	cleanup := s.srv.Service.Nova.RegisterControlPoint(
		"addFloatingIP",
		func(sc hook.ServiceControl, args ...interface{}) error {
			return fmt.Errorf("failed on purpose")
		},
	)
	defer cleanup()
	// Create a config that matches s.Config but with use-floating-ip set to true
	newconfig := make(map[string]interface{}, len(s.Config))
	for k, v := range s.Config {
		newconfig[k] = v
	}
	newconfig["use-floating-ip"] = true
	env, err := environs.NewFromAttrs(newconfig)
	c.Assert(err, IsNil)
<<<<<<< HEAD
	err = environs.Bootstrap(env, false)
=======
	err = environs.Bootstrap(env, state.Constraints{}, s.CanOpenState)
>>>>>>> cf1cdf72
	c.Assert(err, ErrorMatches, ".*cannot allocate a public IP as needed.*")
}

// If the environment is configured not to require a public IP address for nodes,
// bootstrapping and starting an instance should occur without any attempt to allocate a public address.
func (s *localServerSuite) TestStartInstanceWithoutPublicIP(c *C) {
	openstack.SetUseFloatingIP(s.Env, false)
	cleanup := s.srv.Service.Nova.RegisterControlPoint(
		"addFloatingIP",
		func(sc hook.ServiceControl, args ...interface{}) error {
			return fmt.Errorf("add floating IP should not have been called")
		},
	)
	defer cleanup()
	cleanup = s.srv.Service.Nova.RegisterControlPoint(
		"addServerFloatingIP",
		func(sc hook.ServiceControl, args ...interface{}) error {
			return fmt.Errorf("add server floating IP should not have been called")
		},
	)
	defer cleanup()
	err := environs.Bootstrap(s.Env, state.Constraints{}, false)
	c.Assert(err, IsNil)
	inst, err := s.Env.StartInstance("100", testing.InvalidStateInfo("100"), testing.InvalidAPIInfo("100"), nil)
	c.Assert(err, IsNil)
	err = s.Env.StopInstances([]environs.Instance{inst})
	c.Assert(err, IsNil)
}

var instanceGathering = []struct {
	ids []state.InstanceId
	err error
}{
	{ids: []state.InstanceId{"id0"}},
	{ids: []state.InstanceId{"id0", "id0"}},
	{ids: []state.InstanceId{"id0", "id1"}},
	{ids: []state.InstanceId{"id1", "id0"}},
	{ids: []state.InstanceId{"id1", "id0", "id1"}},
	{
		ids: []state.InstanceId{""},
		err: environs.ErrNoInstances,
	},
	{
		ids: []state.InstanceId{"", ""},
		err: environs.ErrNoInstances,
	},
	{
		ids: []state.InstanceId{"", "", ""},
		err: environs.ErrNoInstances,
	},
	{
		ids: []state.InstanceId{"id0", ""},
		err: environs.ErrPartialInstances,
	},
	{
		ids: []state.InstanceId{"", "id1"},
		err: environs.ErrPartialInstances,
	},
	{
		ids: []state.InstanceId{"id0", "id1", ""},
		err: environs.ErrPartialInstances,
	},
	{
		ids: []state.InstanceId{"id0", "", "id0"},
		err: environs.ErrPartialInstances,
	},
	{
		ids: []state.InstanceId{"id0", "id0", ""},
		err: environs.ErrPartialInstances,
	},
	{
		ids: []state.InstanceId{"", "id0", "id1"},
		err: environs.ErrPartialInstances,
	},
}

func (s *localServerSuite) TestInstancesGathering(c *C) {
	inst0, err := s.Env.StartInstance("100", testing.InvalidStateInfo("100"), testing.InvalidAPIInfo("100"), nil)
	c.Assert(err, IsNil)
	id0 := inst0.Id()
	inst1, err := s.Env.StartInstance("101", testing.InvalidStateInfo("101"), testing.InvalidAPIInfo("101"), nil)
	c.Assert(err, IsNil)
	id1 := inst1.Id()
	defer func() {
		err := s.Env.StopInstances([]environs.Instance{inst0, inst1})
		c.Assert(err, IsNil)
	}()

	for i, test := range instanceGathering {
		c.Logf("test %d: find %v -> expect len %d, err: %v", i, test.ids, len(test.ids), test.err)
		ids := make([]state.InstanceId, len(test.ids))
		for j, id := range test.ids {
			switch id {
			case "id0":
				ids[j] = id0
			case "id1":
				ids[j] = id1
			}
		}
		insts, err := s.Env.Instances(ids)
		c.Assert(err, Equals, test.err)
		if err == environs.ErrNoInstances {
			c.Assert(insts, HasLen, 0)
		} else {
			c.Assert(insts, HasLen, len(test.ids))
		}
		for j, inst := range insts {
			if ids[j] != "" {
				c.Assert(inst.Id(), Equals, ids[j])
			} else {
				c.Assert(inst, IsNil)
			}
		}
	}
}

// TODO (wallyworld) - this test was copied from the ec2 provider.
// It should be moved to environs.jujutests.Tests.
func (t *localServerSuite) TestBootstrapInstanceUserDataAndState(c *C) {
	policy := t.env.AssignmentPolicy()
	c.Assert(policy, Equals, state.AssignUnused)

	err := environs.Bootstrap(t.env, state.Constraints{}, false)
	c.Assert(err, IsNil)

	// check that the state holds the id of the bootstrap machine.
	stateData, err := openstack.LoadState(t.env)
	c.Assert(err, IsNil)
	c.Assert(stateData.StateInstances, HasLen, 1)

	insts, err := t.env.Instances(stateData.StateInstances)
	c.Assert(err, IsNil)
	c.Assert(insts, HasLen, 1)
	c.Check(insts[0].Id(), Equals, stateData.StateInstances[0])

	info, apiInfo, err := t.env.StateInfo()
	c.Assert(err, IsNil)
	c.Assert(info, NotNil)

	bootstrapDNS, err := insts[0].DNSName()
	c.Assert(err, IsNil)
	c.Assert(bootstrapDNS, Not(Equals), "")

	// TODO(wallyworld) - 2013-03-01 bug=1137005
	// The nova test double needs to be updated to support retrieving instance userData.
	// Until then, we can't check the cloud init script was generated correctly.

	// check that a new instance will be started with a machine agent,
	// and without a provisioning agent.
	info.EntityName = "machine-1"
	apiInfo.EntityName = "machine-1"
	inst1, err := t.env.StartInstance("1", info, apiInfo, nil)
	c.Assert(err, IsNil)

	err = t.env.Destroy(append(insts, inst1))
	c.Assert(err, IsNil)

	_, err = openstack.LoadState(t.env)
	c.Assert(err, NotNil)
}<|MERGE_RESOLUTION|>--- conflicted
+++ resolved
@@ -232,11 +232,7 @@
 	newconfig["use-floating-ip"] = true
 	env, err := environs.NewFromAttrs(newconfig)
 	c.Assert(err, IsNil)
-<<<<<<< HEAD
-	err = environs.Bootstrap(env, false)
-=======
-	err = environs.Bootstrap(env, state.Constraints{}, s.CanOpenState)
->>>>>>> cf1cdf72
+	err = environs.Bootstrap(env, state.Constraints{}, false)
 	c.Assert(err, ErrorMatches, ".*cannot allocate a public IP as needed.*")
 }
 
