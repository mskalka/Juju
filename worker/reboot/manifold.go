// Copyright 2015 Canonical Ltd.
// Licensed under the AGPLv3, see LICENCE file for details.

package reboot

import (
	"github.com/juju/errors"
	"github.com/juju/utils/clock"

	"github.com/juju/juju/agent"
	"github.com/juju/juju/api"
	"github.com/juju/juju/api/base"
	"github.com/juju/juju/worker"
	"github.com/juju/juju/worker/dependency"
)

// ManifoldConfig defines the names of the manifolds on which a Manifold will depend.
type ManifoldConfig struct {
	AgentName       string
	APICallerName   string
	MachineLockName string
	Clock           clock.Clock
}

// Manifold returns a dependency manifold that runs a reboot worker,
// using the resource names defined in the supplied config.
func Manifold(config ManifoldConfig) dependency.Manifold {
	return dependency.Manifold{
		Inputs: []string{
			config.AgentName,
			config.APICallerName,
		},
		Start: func(context dependency.Context) (worker.Worker, error) {
			var agent agent.Agent
			if err := context.Get(config.AgentName, &agent); err != nil {
				return nil, err
			}
			var apiCaller base.APICaller
			if err := context.Get(config.APICallerName, &apiCaller); err != nil {
				return nil, err
			}
			if config.Clock == nil {
				return nil, errors.NotValidf("missing Clock")
			}
			if config.MachineLockName == "" {
				return nil, errors.NotValidf("missing MachineLockName")
			}
			return newWorker(agent, apiCaller, config.MachineLockName, config.Clock)
		},
	}
}

// newWorker starts a new reboot worker.
//
// TODO(mjs) - It's not tested at the moment, because the scaffolding
// necessary is too unwieldy/distracting to introduce at this point.
func newWorker(a agent.Agent, apiCaller base.APICaller, machineLockName string, clock clock.Clock) (worker.Worker, error) {
	apiConn, ok := apiCaller.(api.Connection)
	if !ok {
		return nil, errors.New("unable to obtain api.Connection")
	}
	rebootState, err := apiConn.Reboot()
	if err != nil {
		return nil, errors.Trace(err)
	}
<<<<<<< HEAD
	config := a.CurrentConfig()
	lock, err := cmdutil.HookExecutionLock(config.DataDir())
	if err != nil {
		return nil, errors.Trace(err)
	}
	w, err := NewReboot(rebootState, lock)
=======
	w, err := NewReboot(rebootState, a.CurrentConfig(), machineLockName, clock)
>>>>>>> 598bc41f
	if err != nil {
		return nil, errors.Annotate(err, "cannot start reboot worker")
	}
	return w, nil
}<|MERGE_RESOLUTION|>--- conflicted
+++ resolved
@@ -63,16 +63,7 @@
 	if err != nil {
 		return nil, errors.Trace(err)
 	}
-<<<<<<< HEAD
-	config := a.CurrentConfig()
-	lock, err := cmdutil.HookExecutionLock(config.DataDir())
-	if err != nil {
-		return nil, errors.Trace(err)
-	}
-	w, err := NewReboot(rebootState, lock)
-=======
 	w, err := NewReboot(rebootState, a.CurrentConfig(), machineLockName, clock)
->>>>>>> 598bc41f
 	if err != nil {
 		return nil, errors.Annotate(err, "cannot start reboot worker")
 	}
