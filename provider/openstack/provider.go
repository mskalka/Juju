// Copyright 2012, 2013 Canonical Ltd.
// Licensed under the AGPLv3, see LICENCE file for details.

// Stub provider for OpenStack, using goose will be implemented here

package openstack

import (
	"errors"
	"fmt"
	"io/ioutil"
	"net/http"
	"regexp"
	"strings"
	"sync"
	"time"

	"github.com/juju/loggo"
	"launchpad.net/goose/client"
	gooseerrors "launchpad.net/goose/errors"
	"launchpad.net/goose/identity"
	"launchpad.net/goose/nova"
	"launchpad.net/goose/swift"

	"launchpad.net/juju-core/constraints"
	"launchpad.net/juju-core/environs"
	"launchpad.net/juju-core/environs/config"
	"launchpad.net/juju-core/environs/imagemetadata"
	"launchpad.net/juju-core/environs/instances"
	"launchpad.net/juju-core/environs/network"
	"launchpad.net/juju-core/environs/simplestreams"
	"launchpad.net/juju-core/environs/storage"
	envtools "launchpad.net/juju-core/environs/tools"
	"launchpad.net/juju-core/instance"
	"launchpad.net/juju-core/juju/arch"
	"launchpad.net/juju-core/names"
	"launchpad.net/juju-core/provider/common"
	"launchpad.net/juju-core/state"
	"launchpad.net/juju-core/state/api"
	"launchpad.net/juju-core/tools"
	"launchpad.net/juju-core/utils"
)

var logger = loggo.GetLogger("juju.provider.openstack")

type environProvider struct{}

var _ environs.EnvironProvider = (*environProvider)(nil)

var providerInstance environProvider

// Use shortAttempt to poll for short-term events.
// TODO: This was kept to a long timeout because Nova needs more time than EC2.
// For example, HP Cloud takes around 9.1 seconds (10 samples) to return a
// BUILD(spawning) status. But storage delays are handled separately now, and
// perhaps other polling attempts can time out faster.
var shortAttempt = utils.AttemptStrategy{
	Total: 15 * time.Second,
	Delay: 200 * time.Millisecond,
}

func init() {
	environs.RegisterProvider("openstack", environProvider{})
}

func (p environProvider) BoilerplateConfig() string {
	return `
# https://juju.ubuntu.com/docs/config-openstack.html
openstack:
    type: openstack

    # use-floating-ip specifies whether a floating IP address is
    # required to give the nodes a public IP address. Some
    # installations assign public IP addresses by default without
    # requiring a floating IP address.
    #
    # use-floating-ip: false

    # use-default-secgroup specifies whether new machine instances
    # should have the "default" Openstack security group assigned.
    #
    # use-default-secgroup: false

    # network specifies the network label or uuid to bring machines up
    # on, in the case where multiple networks exist. It may be omitted
    # otherwise.
    #
    # network: <your network label or uuid>

    # tools-metadata-url specifies the location of the Juju tools and
    # metadata. It defaults to the global public tools metadata
    # location https://streams.canonical.com/tools.
    #
    # tools-metadata-url:  https://your-tools-metadata-url

    # image-metadata-url specifies the location of Ubuntu cloud image
    # metadata. It defaults to the global public image metadata
    # location https://cloud-images.ubuntu.com/releases.
    #
    # image-metadata-url:  https://your-image-metadata-url

    # image-stream chooses a simplestreams stream to select OS images
    # from, for example daily or released images (or any other stream
    # available on simplestreams).
    #
    # image-stream: "released"

    # auth-url defaults to the value of the environment variable
    # OS_AUTH_URL, but can be specified here.
    #
    # auth-url: https://yourkeystoneurl:443/v2.0/

    # tenant-name holds the openstack tenant name. It defaults to the
    # environment variable OS_TENANT_NAME.
    #
    # tenant-name: <your tenant name>

    # region holds the openstack region. It defaults to the
    # environment variable OS_REGION_NAME.
    #
    # region: <your region>

    # The auth-mode, username and password attributes are used for
    # userpass authentication (the default).
    #
    # auth-mode holds the authentication mode. For user-password
    # authentication, auth-mode should be "userpass" and username and
    # password should be set appropriately; they default to the
    # environment variables OS_USERNAME and OS_PASSWORD respectively.
    #
    # auth-mode: userpass
    # username: <your username>
    # password: <secret>

    # For key-pair authentication, auth-mode should be "keypair" and
    # access-key and secret-key should be set appropriately; they
    # default to the environment variables OS_ACCESS_KEY and
    # OS_SECRET_KEY respectively.
    #
    # auth-mode: keypair
    # access-key: <secret>
    # secret-key: <secret>

# https://juju.ubuntu.com/docs/config-hpcloud.html
hpcloud:
    type: openstack

    # use-floating-ip specifies whether a floating IP address is
    # required to give the nodes a public IP address. Some
    # installations assign public IP addresses by default without
    # requiring a floating IP address.
    #
    # use-floating-ip: false

    # use-default-secgroup specifies whether new machine instances
    # should have the "default" Openstack security group assigned.
    #
    # use-default-secgroup: false

    # tenant-name holds the openstack tenant name. In HPCloud, this is
    # synonymous with the project-name It defaults to the environment
    # variable OS_TENANT_NAME.
    #
    # tenant-name: <your tenant name>

    # image-stream chooses a simplestreams stream to select OS images
    # from, for example daily or released images (or any other stream
    # available on simplestreams).
    #
    # image-stream: "released"

    # auth-url holds the keystone url for authentication. It defaults
    # to the value of the environment variable OS_AUTH_URL.
    #
    # auth-url: https://region-a.geo-1.identity.hpcloudsvc.com:35357/v2.0/

    # region holds the HP Cloud region (e.g. az-1.region-a.geo-1). It
    # defaults to the environment variable OS_REGION_NAME.
    #
    # region: <your region>

    # auth-mode holds the authentication mode. For user-password
    # authentication, auth-mode should be "userpass" and username and
    # password should be set appropriately; they default to the
    # environment variables OS_USERNAME and OS_PASSWORD respectively.
    #
    # auth-mode: userpass
    # username: <your_username>
    # password: <your_password>

    # For key-pair authentication, auth-mode should be "keypair" and
    # access-key and secret-key should be set appropriately; they
    # default to the environment variables OS_ACCESS_KEY and
    # OS_SECRET_KEY respectively.
    #
    # auth-mode: keypair
    # access-key: <secret>
    # secret-key: <secret>

`[1:]
}

func (p environProvider) Open(cfg *config.Config) (environs.Environ, error) {
	logger.Infof("opening environment %q", cfg.Name())
	e := new(environ)
	err := e.SetConfig(cfg)
	if err != nil {
		return nil, err
	}
	e.name = cfg.Name()
	return e, nil
}

func (p environProvider) Prepare(ctx environs.BootstrapContext, cfg *config.Config) (environs.Environ, error) {
	attrs := cfg.UnknownAttrs()
	if _, ok := attrs["control-bucket"]; !ok {
		uuid, err := utils.NewUUID()
		if err != nil {
			return nil, err
		}
		attrs["control-bucket"] = fmt.Sprintf("%x", uuid.Raw())
	}
	cfg, err := cfg.Apply(attrs)
	if err != nil {
		return nil, err
	}
	return p.Open(cfg)
}

// MetadataLookupParams returns parameters which are used to query image metadata to
// find matching image information.
func (p environProvider) MetadataLookupParams(region string) (*simplestreams.MetadataLookupParams, error) {
	if region == "" {
		return nil, fmt.Errorf("region must be specified")
	}
	return &simplestreams.MetadataLookupParams{
		Region:        region,
		Architectures: arch.AllSupportedArches,
	}, nil
}

func (p environProvider) SecretAttrs(cfg *config.Config) (map[string]string, error) {
	m := make(map[string]string)
	ecfg, err := providerInstance.newConfig(cfg)
	if err != nil {
		return nil, err
	}
	m["username"] = ecfg.username()
	m["password"] = ecfg.password()
	m["tenant-name"] = ecfg.tenantName()
	return m, nil
}

func retryGet(uri string) (data []byte, err error) {
	for a := shortAttempt.Start(); a.Next(); {
		var resp *http.Response
		resp, err = http.Get(uri)
		if err != nil {
			continue
		}
		defer resp.Body.Close()
		if resp.StatusCode != http.StatusOK {
			err = fmt.Errorf("bad http response %v", resp.Status)
			continue
		}
		var data []byte
		data, err = ioutil.ReadAll(resp.Body)
		if err != nil {
			continue
		}
		return data, nil
	}
	if err != nil {
		return nil, fmt.Errorf("cannot get %q: %v", uri, err)
	}
	return
}

type environ struct {
	common.SupportsUnitPlacementPolicy

	name string

	// archMutex gates access to supportedArchitectures
	archMutex sync.Mutex
	// supportedArchitectures caches the architectures
	// for which images can be instantiated.
	supportedArchitectures []string

	ecfgMutex       sync.Mutex
	imageBaseMutex  sync.Mutex
	toolsBaseMutex  sync.Mutex
	ecfgUnlocked    *environConfig
	client          client.AuthenticatingClient
	novaUnlocked    *nova.Client
	storageUnlocked storage.Storage
	// An ordered list of sources in which to find the simplestreams index files used to
	// look up image ids.
	imageSources []simplestreams.DataSource
	// An ordered list of paths in which to find the simplestreams index files used to
	// look up tools ids.
	toolsSources []simplestreams.DataSource
}

var _ environs.Environ = (*environ)(nil)
var _ imagemetadata.SupportsCustomSources = (*environ)(nil)
var _ envtools.SupportsCustomSources = (*environ)(nil)
var _ simplestreams.HasRegion = (*environ)(nil)
var _ state.Prechecker = (*environ)(nil)

type openstackInstance struct {
	e        *environ
	instType *instances.InstanceType
	arch     *string

	mu           sync.Mutex
	serverDetail *nova.ServerDetail
}

func (inst *openstackInstance) String() string {
	return string(inst.Id())
}

var _ instance.Instance = (*openstackInstance)(nil)

func (inst *openstackInstance) Refresh() error {
	inst.mu.Lock()
	defer inst.mu.Unlock()
	server, err := inst.e.nova().GetServer(inst.serverDetail.Id)
	if err != nil {
		return err
	}
	inst.serverDetail = server
	return nil
}

func (inst *openstackInstance) getServerDetail() *nova.ServerDetail {
	inst.mu.Lock()
	defer inst.mu.Unlock()
	return inst.serverDetail
}

func (inst *openstackInstance) Id() instance.Id {
	return instance.Id(inst.getServerDetail().Id)
}

func (inst *openstackInstance) Status() string {
	return inst.getServerDetail().Status
}

func (inst *openstackInstance) hardwareCharacteristics() *instance.HardwareCharacteristics {
	hc := &instance.HardwareCharacteristics{Arch: inst.arch}
	if inst.instType != nil {
		hc.Mem = &inst.instType.Mem
		// openstack is special in that a 0-size root disk means that
		// the root disk will result in an instance with a root disk
		// the same size as the image that created it, so we just set
		// the HardwareCharacteristics to nil to signal that we don't
		// know what the correct size is.
		if inst.instType.RootDisk == 0 {
			hc.RootDisk = nil
		} else {
			hc.RootDisk = &inst.instType.RootDisk
		}
		hc.CpuCores = &inst.instType.CpuCores
		hc.CpuPower = inst.instType.CpuPower
		// tags not currently supported on openstack
	}
	return hc
}

// getAddress returns the existing server information on addresses,
// but fetches the details over the api again if no addresses exist.
func (inst *openstackInstance) getAddresses() (map[string][]nova.IPAddress, error) {
	addrs := inst.getServerDetail().Addresses
	if len(addrs) == 0 {
		server, err := inst.e.nova().GetServer(string(inst.Id()))
		if err != nil {
			return nil, err
		}
		addrs = server.Addresses
	}
	return addrs, nil
}

// Addresses implements instance.Addresses() returning generic address
// details for the instances, and calling the openstack api if needed.
func (inst *openstackInstance) Addresses() ([]instance.Address, error) {
	addresses, err := inst.getAddresses()
	if err != nil {
		return nil, err
	}
	return convertNovaAddresses(addresses), nil
}

// convertNovaAddresses returns nova addresses in generic format
func convertNovaAddresses(addresses map[string][]nova.IPAddress) []instance.Address {
	// TODO(gz) Network ordering may be significant but is not preserved by
	// the map, see lp:1188126 for example. That could potentially be fixed
	// in goose, or left to be derived by other means.
	var machineAddresses []instance.Address
	for network, ips := range addresses {
		networkscope := instance.NetworkUnknown
		// For canonistack and hpcloud, public floating addresses may
		// be put in networks named something other than public. Rely
		// on address sanity logic to catch and mark them corectly.
		if network == "public" {
			networkscope = instance.NetworkPublic
		}
		for _, address := range ips {
			// Assume ipv4 unless specified otherwise
			addrtype := instance.Ipv4Address
			if address.Version == 6 {
				addrtype = instance.Ipv6Address
			}
			machineAddr := instance.NewAddress(address.Address, networkscope)
			machineAddr.NetworkName = network
			if machineAddr.Type != addrtype {
				logger.Warningf("derived address type %v, nova reports %v", machineAddr.Type, addrtype)
			}
			machineAddresses = append(machineAddresses, machineAddr)
		}
	}
	return machineAddresses
}

func (inst *openstackInstance) DNSName() (string, error) {
	addresses, err := inst.Addresses()
	if err != nil {
		return "", err
	}
	addr := instance.SelectPublicAddress(addresses)
	if addr == "" {
		return "", instance.ErrNoDNSName
	}
	return addr, nil
}

func (inst *openstackInstance) WaitDNSName() (string, error) {
	return common.WaitDNSName(inst)
}

// TODO: following 30 lines nearly verbatim from environs/ec2

func (inst *openstackInstance) OpenPorts(machineId string, ports []instance.Port) error {
	if inst.e.Config().FirewallMode() != config.FwInstance {
		return fmt.Errorf("invalid firewall mode %q for opening ports on instance",
			inst.e.Config().FirewallMode())
	}
	name := inst.e.machineGroupName(machineId)
	if err := inst.e.openPortsInGroup(name, ports); err != nil {
		return err
	}
	logger.Infof("opened ports in security group %s: %v", name, ports)
	return nil
}

func (inst *openstackInstance) ClosePorts(machineId string, ports []instance.Port) error {
	if inst.e.Config().FirewallMode() != config.FwInstance {
		return fmt.Errorf("invalid firewall mode %q for closing ports on instance",
			inst.e.Config().FirewallMode())
	}
	name := inst.e.machineGroupName(machineId)
	if err := inst.e.closePortsInGroup(name, ports); err != nil {
		return err
	}
	logger.Infof("closed ports in security group %s: %v", name, ports)
	return nil
}

func (inst *openstackInstance) Ports(machineId string) ([]instance.Port, error) {
	if inst.e.Config().FirewallMode() != config.FwInstance {
		return nil, fmt.Errorf("invalid firewall mode %q for retrieving ports from instance",
			inst.e.Config().FirewallMode())
	}
	name := inst.e.machineGroupName(machineId)
	return inst.e.portsInGroup(name)
}

func (e *environ) ecfg() *environConfig {
	e.ecfgMutex.Lock()
	ecfg := e.ecfgUnlocked
	e.ecfgMutex.Unlock()
	return ecfg
}

func (e *environ) nova() *nova.Client {
	e.ecfgMutex.Lock()
	nova := e.novaUnlocked
	e.ecfgMutex.Unlock()
	return nova
}

func (e *environ) Name() string {
	return e.name
}

// SupportedArchitectures is specified on the EnvironCapability interface.
func (e *environ) SupportedArchitectures() ([]string, error) {
	e.archMutex.Lock()
	defer e.archMutex.Unlock()
	if e.supportedArchitectures != nil {
		return e.supportedArchitectures, nil
	}
	// Create a filter to get all images from our region and for the correct stream.
	cloudSpec, err := e.Region()
	if err != nil {
		return nil, err
	}
	imageConstraint := imagemetadata.NewImageConstraint(simplestreams.LookupParams{
		CloudSpec: cloudSpec,
		Stream:    e.Config().ImageStream(),
	})
	e.supportedArchitectures, err = common.SupportedArchitectures(e, imageConstraint)
	return e.supportedArchitectures, err
}

// SupportNetworks is specified on the EnvironCapability interface.
func (e *environ) SupportNetworks() bool {
	// TODO(dimitern) Once we have support for networking, inquire
	// about capabilities and return true if supported.
	return false
}

<<<<<<< HEAD
func (*environ) PrecheckInstance(series string, cons constraints.Value, placement string) error {
	if placement != "" {
		return fmt.Errorf("unknown placement directive: %s", placement)
	}
	return nil
=======
var unsupportedConstraints = []string{
	constraints.Tags,
	constraints.CpuPower,
}

// ConstraintsValidator is defined on the Environs interface.
func (e *environ) ConstraintsValidator() constraints.Validator {
	validator := constraints.NewValidator()
	validator.RegisterConflicts(
		[]string{constraints.InstanceType},
		[]string{constraints.Mem, constraints.Arch, constraints.RootDisk, constraints.CpuCores})
	validator.RegisterUnsupported(unsupportedConstraints)
	return validator
}

// PrecheckInstance is defined on the state.Prechecker interface.
func (e *environ) PrecheckInstance(series string, cons constraints.Value) error {
	if !cons.HasInstanceType() {
		return nil
	}
	// Constraint has an instance-type constraint so let's see if it is valid.
	novaClient := e.nova()
	flavors, err := novaClient.ListFlavorsDetail()
	if err != nil {
		return err
	}
	for _, flavor := range flavors {
		if flavor.Name == *cons.InstanceType {
			return nil
		}
	}
	return fmt.Errorf("invalid Openstack flavour %q specified", *cons.InstanceType)
>>>>>>> 089072c2
}

func (e *environ) Storage() storage.Storage {
	e.ecfgMutex.Lock()
	stor := e.storageUnlocked
	e.ecfgMutex.Unlock()
	return stor
}

func (e *environ) Bootstrap(ctx environs.BootstrapContext, cons constraints.Value) error {
	// The client's authentication may have been reset when finding tools if the agent-version
	// attribute was updated so we need to re-authenticate. This will be a no-op if already authenticated.
	// An authenticated client is needed for the URL() call below.
	err := e.client.Authenticate()
	if err != nil {
		return err
	}
	return common.Bootstrap(ctx, e, cons)
}

func (e *environ) StateInfo() (*state.Info, *api.Info, error) {
	return common.StateInfo(e)
}

func (e *environ) Config() *config.Config {
	return e.ecfg().Config
}

func (e *environ) authClient(ecfg *environConfig, authModeCfg AuthMode) client.AuthenticatingClient {
	cred := &identity.Credentials{
		User:       ecfg.username(),
		Secrets:    ecfg.password(),
		Region:     ecfg.region(),
		TenantName: ecfg.tenantName(),
		URL:        ecfg.authURL(),
	}
	// authModeCfg has already been validated so we know it's one of the values below.
	var authMode identity.AuthMode
	switch authModeCfg {
	case AuthLegacy:
		authMode = identity.AuthLegacy
	case AuthUserPass:
		authMode = identity.AuthUserPass
	case AuthKeyPair:
		authMode = identity.AuthKeyPair
		cred.User = ecfg.accessKey()
		cred.Secrets = ecfg.secretKey()
	}
	newClient := client.NewClient
	if !ecfg.SSLHostnameVerification() {
		newClient = client.NewNonValidatingClient
	}
	return newClient(cred, authMode, nil)
}

func (e *environ) SetConfig(cfg *config.Config) error {
	ecfg, err := providerInstance.newConfig(cfg)
	if err != nil {
		return err
	}
	// At this point, the authentication method config value has been validated so we extract it's value here
	// to avoid having to validate again each time when creating the OpenStack client.
	var authModeCfg AuthMode
	e.ecfgMutex.Lock()
	defer e.ecfgMutex.Unlock()
	authModeCfg = AuthMode(ecfg.authMode())
	e.ecfgUnlocked = ecfg

	e.client = e.authClient(ecfg, authModeCfg)
	e.novaUnlocked = nova.New(e.client)

	// create new control storage instance, existing instances continue
	// to reference their existing configuration.
	// public storage instance creation is deferred until needed since authenticated
	// access to the identity service is required so that any juju-tools endpoint can be used.
	e.storageUnlocked = &openstackstorage{
		containerName: ecfg.controlBucket(),
		// this is possibly just a hack - if the ACL is swift.Private,
		// the machine won't be able to get the tools (401 error)
		containerACL: swift.PublicRead,
		swift:        swift.New(e.client)}
	return nil
}

// GetImageSources returns a list of sources which are used to search for simplestreams image metadata.
func (e *environ) GetImageSources() ([]simplestreams.DataSource, error) {
	e.imageBaseMutex.Lock()
	defer e.imageBaseMutex.Unlock()

	if e.imageSources != nil {
		return e.imageSources, nil
	}
	if !e.client.IsAuthenticated() {
		err := e.client.Authenticate()
		if err != nil {
			return nil, err
		}
	}
	// Add the simplestreams source off the control bucket.
	e.imageSources = append(e.imageSources, storage.NewStorageSimpleStreamsDataSource(
		"cloud storage", e.Storage(), storage.BaseImagesPath))
	// Add the simplestreams base URL from keystone if it is defined.
	productStreamsURL, err := e.client.MakeServiceURL("product-streams", nil)
	if err == nil {
		verify := utils.VerifySSLHostnames
		if !e.Config().SSLHostnameVerification() {
			verify = utils.NoVerifySSLHostnames
		}
		source := simplestreams.NewURLDataSource("keystone catalog", productStreamsURL, verify)
		e.imageSources = append(e.imageSources, source)
	}
	return e.imageSources, nil
}

// GetToolsSources returns a list of sources which are used to search for simplestreams tools metadata.
func (e *environ) GetToolsSources() ([]simplestreams.DataSource, error) {
	e.toolsBaseMutex.Lock()
	defer e.toolsBaseMutex.Unlock()

	if e.toolsSources != nil {
		return e.toolsSources, nil
	}
	if !e.client.IsAuthenticated() {
		err := e.client.Authenticate()
		if err != nil {
			return nil, err
		}
	}
	verify := utils.VerifySSLHostnames
	if !e.Config().SSLHostnameVerification() {
		verify = utils.NoVerifySSLHostnames
	}
	// Add the simplestreams source off the control bucket.
	e.toolsSources = append(e.toolsSources, storage.NewStorageSimpleStreamsDataSource(
		"cloud storage", e.Storage(), storage.BaseToolsPath))
	// Add the simplestreams base URL from keystone if it is defined.
	toolsURL, err := e.client.MakeServiceURL("juju-tools", nil)
	if err == nil {
		source := simplestreams.NewURLDataSource("keystone catalog", toolsURL, verify)
		e.toolsSources = append(e.toolsSources, source)
	}
	return e.toolsSources, nil
}

// TODO(gz): Move this somewhere more reusable
const uuidPattern = "^([a-fA-F0-9]{8})-([a-fA-f0-9]{4})-([1-5][a-fA-f0-9]{3})-([a-fA-f0-9]{4})-([a-fA-f0-9]{12})$"

var uuidRegexp = regexp.MustCompile(uuidPattern)

// resolveNetwork takes either a network id or label and returns a network id
func (e *environ) resolveNetwork(networkName string) (string, error) {
	if uuidRegexp.MatchString(networkName) {
		// Network id supplied, assume valid as boot will fail if not
		return networkName, nil
	}
	// Network label supplied, resolve to a network id
	networks, err := e.nova().ListNetworks()
	if err != nil {
		return "", err
	}
	var networkIds = []string{}
	for _, network := range networks {
		if network.Label == networkName {
			networkIds = append(networkIds, network.Id)
		}
	}
	switch len(networkIds) {
	case 1:
		return networkIds[0], nil
	case 0:
		return "", fmt.Errorf("No networks exist with label %q", networkName)
	}
	return "", fmt.Errorf("Multiple networks with label %q: %v", networkName, networkIds)
}

// allocatePublicIP tries to find an available floating IP address, or
// allocates a new one, returning it, or an error
func (e *environ) allocatePublicIP() (*nova.FloatingIP, error) {
	fips, err := e.nova().ListFloatingIPs()
	if err != nil {
		return nil, err
	}
	var newfip *nova.FloatingIP
	for _, fip := range fips {
		newfip = &fip
		if fip.InstanceId != nil && *fip.InstanceId != "" {
			// unavailable, skip
			newfip = nil
			continue
		} else {
			// unassigned, we can use it
			return newfip, nil
		}
	}
	if newfip == nil {
		// allocate a new IP and use it
		newfip, err = e.nova().AllocateFloatingIP()
		if err != nil {
			return nil, err
		}
	}
	return newfip, nil
}

// assignPublicIP tries to assign the given floating IP address to the
// specified server, or returns an error.
func (e *environ) assignPublicIP(fip *nova.FloatingIP, serverId string) (err error) {
	if fip == nil {
		return fmt.Errorf("cannot assign a nil public IP to %q", serverId)
	}
	if fip.InstanceId != nil && *fip.InstanceId == serverId {
		// IP already assigned, nothing to do
		return nil
	}
	// At startup nw_info is not yet cached so this may fail
	// temporarily while the server is being built
	for a := common.LongAttempt.Start(); a.Next(); {
		err = e.nova().AddServerFloatingIP(serverId, fip.IP)
		if err == nil {
			return nil
		}
	}
	return err
}

// StartInstance is specified in the InstanceBroker interface.
func (e *environ) StartInstance(args environs.StartInstanceParams) (instance.Instance, *instance.HardwareCharacteristics, []network.Info, error) {

	if args.MachineConfig.HasNetworks() {
		return nil, nil, nil, fmt.Errorf("starting instances with networks is not supported yet.")
	}

	series := args.Tools.OneSeries()
	arches := args.Tools.Arches()
	spec, err := findInstanceSpec(e, &instances.InstanceConstraint{
		Region:      e.ecfg().region(),
		Series:      series,
		Arches:      arches,
		Constraints: args.Constraints,
	})
	if err != nil {
		return nil, nil, nil, err
	}
	tools, err := args.Tools.Match(tools.Filter{Arch: spec.Image.Arch})
	if err != nil {
		return nil, nil, nil, fmt.Errorf("chosen architecture %v not present in %v", spec.Image.Arch, arches)
	}

	args.MachineConfig.Tools = tools[0]

	if err := environs.FinishMachineConfig(args.MachineConfig, e.Config(), args.Constraints); err != nil {
		return nil, nil, nil, err
	}
	userData, err := environs.ComposeUserData(args.MachineConfig, nil)
	if err != nil {
		return nil, nil, nil, fmt.Errorf("cannot make user data: %v", err)
	}
	logger.Debugf("openstack user data; %d bytes", len(userData))
	var networks = []nova.ServerNetworks{}
	usingNetwork := e.ecfg().network()
	if usingNetwork != "" {
		networkId, err := e.resolveNetwork(usingNetwork)
		if err != nil {
			return nil, nil, nil, err
		}
		logger.Debugf("using network id %q", networkId)
		networks = append(networks, nova.ServerNetworks{NetworkId: networkId})
	}
	withPublicIP := e.ecfg().useFloatingIP()
	var publicIP *nova.FloatingIP
	if withPublicIP {
		if fip, err := e.allocatePublicIP(); err != nil {
			return nil, nil, nil, fmt.Errorf("cannot allocate a public IP as needed: %v", err)
		} else {
			publicIP = fip
			logger.Infof("allocated public IP %s", publicIP.IP)
		}
	}
	cfg := e.Config()
	groups, err := e.setUpGroups(args.MachineConfig.MachineId, cfg.StatePort(), cfg.APIPort())
	if err != nil {
		return nil, nil, nil, fmt.Errorf("cannot set up groups: %v", err)
	}
	var groupNames = make([]nova.SecurityGroupName, len(groups))
	for i, g := range groups {
		groupNames[i] = nova.SecurityGroupName{g.Name}
	}
	var opts = nova.RunServerOpts{
		Name:               e.machineFullName(args.MachineConfig.MachineId),
		FlavorId:           spec.InstanceType.Id,
		ImageId:            spec.Image.Id,
		UserData:           userData,
		SecurityGroupNames: groupNames,
		Networks:           networks,
	}
	var server *nova.Entity
	for a := shortAttempt.Start(); a.Next(); {
		server, err = e.nova().RunServer(opts)
		if err == nil || !gooseerrors.IsNotFound(err) {
			break
		}
	}
	if err != nil {
		return nil, nil, nil, fmt.Errorf("cannot run instance: %v", err)
	}
	detail, err := e.nova().GetServer(server.Id)
	if err != nil {
		return nil, nil, nil, fmt.Errorf("cannot get started instance: %v", err)
	}
	inst := &openstackInstance{
		e:            e,
		serverDetail: detail,
		arch:         &spec.Image.Arch,
		instType:     &spec.InstanceType,
	}
	logger.Infof("started instance %q", inst.Id())
	if withPublicIP {
		if err := e.assignPublicIP(publicIP, string(inst.Id())); err != nil {
			if err := e.terminateInstances([]instance.Id{inst.Id()}); err != nil {
				// ignore the failure at this stage, just log it
				logger.Debugf("failed to terminate instance %q: %v", inst.Id(), err)
			}
			return nil, nil, nil, fmt.Errorf("cannot assign public address %s to instance %q: %v", publicIP.IP, inst.Id(), err)
		}
		logger.Infof("assigned public IP %s to %q", publicIP.IP, inst.Id())
	}
	return inst, inst.hardwareCharacteristics(), nil, nil
}

func (e *environ) StopInstances(insts []instance.Instance) error {
	ids := make([]instance.Id, len(insts))
	securityGroupNames := make([]string, len(insts))
	for i, inst := range insts {
		instanceValue, ok := inst.(*openstackInstance)
		if !ok {
			return errors.New("Incompatible instance.Instance supplied")
		}
		ids[i] = instanceValue.Id()
		openstackName := instanceValue.getServerDetail().Name
		lastDashPos := strings.LastIndex(openstackName, "-")
		if lastDashPos == -1 {
			return fmt.Errorf("cannot identify instance ID in openstack server name %q", openstackName)
		}
		securityGroupNames[i] = e.machineGroupName(openstackName[lastDashPos+1:])
	}
	logger.Debugf("terminating instances %v", ids)
	err := e.terminateInstances(ids)
	if err != nil {
		return err
	}
	if e.Config().FirewallMode() == config.FwInstance {
		return e.deleteSecurityGroups(securityGroupNames)
	}
	return nil
}

// collectInstances tries to get information on each instance id in ids.
// It fills the slots in the given map for known servers with status
// either ACTIVE or BUILD. Returns a list of missing ids.
func (e *environ) collectInstances(ids []instance.Id, out map[instance.Id]instance.Instance) []instance.Id {
	var err error
	serversById := make(map[string]nova.ServerDetail)
	if len(ids) == 1 {
		// most common case - single instance
		var server *nova.ServerDetail
		server, err = e.nova().GetServer(string(ids[0]))
		if server != nil {
			serversById[server.Id] = *server
		}
	} else {
		var servers []nova.ServerDetail
		servers, err = e.nova().ListServersDetail(e.machinesFilter())
		for _, server := range servers {
			serversById[server.Id] = server
		}
	}
	if err != nil {
		return ids
	}
	var missing []instance.Id
	for _, id := range ids {
		if server, found := serversById[string(id)]; found {
			// HPCloud uses "BUILD(spawning)" as an intermediate BUILD states once networking is available.
			switch server.Status {
			case nova.StatusActive, nova.StatusBuild, nova.StatusBuildSpawning:
				// TODO(wallyworld): lookup the flavor details to fill in the instance type data
				out[id] = &openstackInstance{e: e, serverDetail: &server}
				continue
			}
		}
		missing = append(missing, id)
	}
	return missing
}

func (e *environ) Instances(ids []instance.Id) ([]instance.Instance, error) {
	if len(ids) == 0 {
		return nil, nil
	}
	missing := ids
	found := make(map[instance.Id]instance.Instance)
	// Make a series of requests to cope with eventual consistency.
	// Each request will attempt to add more instances to the requested
	// set.
	for a := shortAttempt.Start(); a.Next(); {
		if missing = e.collectInstances(missing, found); len(missing) == 0 {
			break
		}
	}
	if len(found) == 0 {
		return nil, environs.ErrNoInstances
	}
	insts := make([]instance.Instance, len(ids))
	var err error
	for i, id := range ids {
		if inst := found[id]; inst != nil {
			insts[i] = inst
		} else {
			err = environs.ErrPartialInstances
		}
	}
	return insts, err
}

func (e *environ) AllInstances() (insts []instance.Instance, err error) {
	servers, err := e.nova().ListServersDetail(e.machinesFilter())
	if err != nil {
		return nil, err
	}
	for _, server := range servers {
		if server.Status == nova.StatusActive || server.Status == nova.StatusBuild {
			var s = server
			// TODO(wallyworld): lookup the flavor details to fill in the instance type data
			insts = append(insts, &openstackInstance{
				e:            e,
				serverDetail: &s,
			})
		}
	}
	return insts, err
}

func (e *environ) Destroy() error {
	err := common.Destroy(e)
	if err != nil {
		return err
	}
	novaClient := e.nova()
	securityGroups, err := novaClient.ListSecurityGroups()
	if err != nil {
		return err
	}
	re, err := regexp.Compile(fmt.Sprintf("^%s(-\\d+)?$", e.jujuGroupName()))
	if err != nil {
		return err
	}
	globalGroupName := e.globalGroupName()
	for _, group := range securityGroups {
		if re.MatchString(group.Name) || group.Name == globalGroupName {
			err = novaClient.DeleteSecurityGroup(group.Id)
			if err != nil {
				logger.Warningf("cannot delete security group %q. Used by another environment?", group.Name)
			}
		}
	}
	return nil
}

func (e *environ) globalGroupName() string {
	return fmt.Sprintf("%s-global", e.jujuGroupName())
}

func (e *environ) machineGroupName(machineId string) string {
	return fmt.Sprintf("%s-%s", e.jujuGroupName(), machineId)
}

func (e *environ) jujuGroupName() string {
	return fmt.Sprintf("juju-%s", e.name)
}

func (e *environ) machineFullName(machineId string) string {
	return fmt.Sprintf("juju-%s-%s", e.Name(), names.MachineTag(machineId))
}

// machinesFilter returns a nova.Filter matching all machines in the environment.
func (e *environ) machinesFilter() *nova.Filter {
	filter := nova.NewFilter()
	filter.Set(nova.FilterServer, fmt.Sprintf("juju-%s-machine-\\d*", e.Name()))
	return filter
}

func (e *environ) openPortsInGroup(name string, ports []instance.Port) error {
	novaclient := e.nova()
	group, err := novaclient.SecurityGroupByName(name)
	if err != nil {
		return err
	}
	for _, port := range ports {
		_, err := novaclient.CreateSecurityGroupRule(nova.RuleInfo{
			ParentGroupId: group.Id,
			FromPort:      port.Number,
			ToPort:        port.Number,
			IPProtocol:    port.Protocol,
			Cidr:          "0.0.0.0/0",
		})
		if err != nil {
			// TODO: if err is not rule already exists, raise?
			logger.Debugf("error creating security group rule: %v", err.Error())
		}
	}
	return nil
}

func (e *environ) closePortsInGroup(name string, ports []instance.Port) error {
	if len(ports) == 0 {
		return nil
	}
	novaclient := e.nova()
	group, err := novaclient.SecurityGroupByName(name)
	if err != nil {
		return err
	}
	// TODO: Hey look ma, it's quadratic
	for _, port := range ports {
		for _, p := range (*group).Rules {
			if p.IPProtocol == nil || *p.IPProtocol != port.Protocol ||
				p.FromPort == nil || *p.FromPort != port.Number ||
				p.ToPort == nil || *p.ToPort != port.Number {
				continue
			}
			err := novaclient.DeleteSecurityGroupRule(p.Id)
			if err != nil {
				return err
			}
			break
		}
	}
	return nil
}

func (e *environ) portsInGroup(name string) (ports []instance.Port, err error) {
	group, err := e.nova().SecurityGroupByName(name)
	if err != nil {
		return nil, err
	}
	for _, p := range (*group).Rules {
		for i := *p.FromPort; i <= *p.ToPort; i++ {
			ports = append(ports, instance.Port{
				Protocol: *p.IPProtocol,
				Number:   i,
			})
		}
	}
	instance.SortPorts(ports)
	return ports, nil
}

// TODO: following 30 lines nearly verbatim from environs/ec2

func (e *environ) OpenPorts(ports []instance.Port) error {
	if e.Config().FirewallMode() != config.FwGlobal {
		return fmt.Errorf("invalid firewall mode %q for opening ports on environment",
			e.Config().FirewallMode())
	}
	if err := e.openPortsInGroup(e.globalGroupName(), ports); err != nil {
		return err
	}
	logger.Infof("opened ports in global group: %v", ports)
	return nil
}

func (e *environ) ClosePorts(ports []instance.Port) error {
	if e.Config().FirewallMode() != config.FwGlobal {
		return fmt.Errorf("invalid firewall mode %q for closing ports on environment",
			e.Config().FirewallMode())
	}
	if err := e.closePortsInGroup(e.globalGroupName(), ports); err != nil {
		return err
	}
	logger.Infof("closed ports in global group: %v", ports)
	return nil
}

func (e *environ) Ports() ([]instance.Port, error) {
	if e.Config().FirewallMode() != config.FwGlobal {
		return nil, fmt.Errorf("invalid firewall mode %q for retrieving ports from environment",
			e.Config().FirewallMode())
	}
	return e.portsInGroup(e.globalGroupName())
}

func (e *environ) Provider() environs.EnvironProvider {
	return &providerInstance
}

func (e *environ) setUpGlobalGroup(groupName string, statePort, apiPort int) (nova.SecurityGroup, error) {
	return e.ensureGroup(groupName,
		[]nova.RuleInfo{
			{
				IPProtocol: "tcp",
				FromPort:   22,
				ToPort:     22,
				Cidr:       "0.0.0.0/0",
			},
			{
				IPProtocol: "tcp",
				FromPort:   statePort,
				ToPort:     statePort,
				Cidr:       "0.0.0.0/0",
			},
			{
				IPProtocol: "tcp",
				FromPort:   apiPort,
				ToPort:     apiPort,
				Cidr:       "0.0.0.0/0",
			},
			{
				IPProtocol: "tcp",
				FromPort:   1,
				ToPort:     65535,
			},
			{
				IPProtocol: "udp",
				FromPort:   1,
				ToPort:     65535,
			},
			{
				IPProtocol: "icmp",
				FromPort:   -1,
				ToPort:     -1,
			},
		})
}

// setUpGroups creates the security groups for the new machine, and
// returns them.
//
// Instances are tagged with a group so they can be distinguished from
// other instances that might be running on the same OpenStack account.
// In addition, a specific machine security group is created for each
// machine, so that its firewall rules can be configured per machine.
//
// Note: ideally we'd have a better way to determine group membership so that 2
// people that happen to share an openstack account and name their environment
// "openstack" don't end up destroying each other's machines.
func (e *environ) setUpGroups(machineId string, statePort, apiPort int) ([]nova.SecurityGroup, error) {
	jujuGroup, err := e.setUpGlobalGroup(e.jujuGroupName(), statePort, apiPort)
	if err != nil {
		return nil, err
	}
	var machineGroup nova.SecurityGroup
	switch e.Config().FirewallMode() {
	case config.FwInstance:
		machineGroup, err = e.ensureGroup(e.machineGroupName(machineId), nil)
	case config.FwGlobal:
		machineGroup, err = e.ensureGroup(e.globalGroupName(), nil)
	}
	if err != nil {
		return nil, err
	}
	groups := []nova.SecurityGroup{jujuGroup, machineGroup}
	if e.ecfg().useDefaultSecurityGroup() {
		defaultGroup, err := e.nova().SecurityGroupByName("default")
		if err != nil {
			return nil, fmt.Errorf("loading default security group: %v", err)
		}
		groups = append(groups, *defaultGroup)
	}
	return groups, nil
}

// zeroGroup holds the zero security group.
var zeroGroup nova.SecurityGroup

// ensureGroup returns the security group with name and perms.
// If a group with name does not exist, one will be created.
// If it exists, its permissions are set to perms.
func (e *environ) ensureGroup(name string, rules []nova.RuleInfo) (nova.SecurityGroup, error) {
	novaClient := e.nova()
	// First attempt to look up an existing group by name.
	group, err := novaClient.SecurityGroupByName(name)
	if err == nil {
		// Group exists, so assume it is correctly set up and return it.
		// TODO(jam): 2013-09-18 http://pad.lv/121795
		// We really should verify the group is set up correctly,
		// because deleting and re-creating environments can get us bad
		// groups (especially if they were set up under Python)
		return *group, nil
	}
	// Doesn't exist, so try and create it.
	group, err = novaClient.CreateSecurityGroup(name, "juju group")
	if err != nil {
		if !gooseerrors.IsDuplicateValue(err) {
			return zeroGroup, err
		} else {
			// We just tried to create a duplicate group, so load the existing group.
			group, err = novaClient.SecurityGroupByName(name)
			if err != nil {
				return zeroGroup, err
			}
			return *group, nil
		}
	}
	// The new group is created so now add the rules.
	group.Rules = make([]nova.SecurityGroupRule, len(rules))
	for i, rule := range rules {
		rule.ParentGroupId = group.Id
		if rule.Cidr == "" {
			// http://pad.lv/1226996 Rules that don't have a CIDR
			// are meant to apply only to this group. If you don't
			// supply CIDR or GroupId then openstack assumes you
			// mean CIDR=0.0.0.0/0
			rule.GroupId = &group.Id
		}
		groupRule, err := novaClient.CreateSecurityGroupRule(rule)
		if err != nil && !gooseerrors.IsDuplicateValue(err) {
			return zeroGroup, err
		}
		group.Rules[i] = *groupRule
	}
	return *group, nil
}

// deleteSecurityGroups deletes the given security groups. If a security
// group is also used by another environment (see bug #1300755), an attempt
// to delete this group fails. A warning is logged in this case.
func (e *environ) deleteSecurityGroups(securityGroupNames []string) error {
	novaclient := e.nova()
	allSecurityGroups, err := novaclient.ListSecurityGroups()
	if err != nil {
		return err
	}
	for _, securityGroup := range allSecurityGroups {
		for _, name := range securityGroupNames {
			if securityGroup.Name == name {
				err := novaclient.DeleteSecurityGroup(securityGroup.Id)
				if err != nil {
					logger.Warningf("cannot delete security group %q. Used by another environment?", name)
				}
				break
			}
		}
	}
	return nil
}

func (e *environ) terminateInstances(ids []instance.Id) error {
	if len(ids) == 0 {
		return nil
	}
	var firstErr error
	novaClient := e.nova()
	for _, id := range ids {
		err := novaClient.DeleteServer(string(id))
		if gooseerrors.IsNotFound(err) {
			err = nil
		}
		if err != nil && firstErr == nil {
			logger.Debugf("error terminating instance %q: %v", id, err)
			firstErr = err
		}
	}
	return firstErr
}

// MetadataLookupParams returns parameters which are used to query simplestreams metadata.
func (e *environ) MetadataLookupParams(region string) (*simplestreams.MetadataLookupParams, error) {
	if region == "" {
		region = e.ecfg().region()
	}
	cloudSpec, err := e.cloudSpec(region)
	if err != nil {
		return nil, err
	}
	return &simplestreams.MetadataLookupParams{
		Series:        config.PreferredSeries(e.ecfg()),
		Region:        cloudSpec.Region,
		Endpoint:      cloudSpec.Endpoint,
		Architectures: arch.AllSupportedArches,
	}, nil
}

// Region is specified in the HasRegion interface.
func (e *environ) Region() (simplestreams.CloudSpec, error) {
	return e.cloudSpec(e.ecfg().region())
}

func (e *environ) cloudSpec(region string) (simplestreams.CloudSpec, error) {
	return simplestreams.CloudSpec{
		Region:   region,
		Endpoint: e.ecfg().authURL(),
	}, nil
}<|MERGE_RESOLUTION|>--- conflicted
+++ resolved
@@ -522,13 +522,6 @@
 	return false
 }
 
-<<<<<<< HEAD
-func (*environ) PrecheckInstance(series string, cons constraints.Value, placement string) error {
-	if placement != "" {
-		return fmt.Errorf("unknown placement directive: %s", placement)
-	}
-	return nil
-=======
 var unsupportedConstraints = []string{
 	constraints.Tags,
 	constraints.CpuPower,
@@ -545,7 +538,10 @@
 }
 
 // PrecheckInstance is defined on the state.Prechecker interface.
-func (e *environ) PrecheckInstance(series string, cons constraints.Value) error {
+func (e *environ) PrecheckInstance(series string, cons constraints.Value, placement string) error {
+	if placement != "" {
+		return fmt.Errorf("unknown placement directive: %s", placement)
+	}
 	if !cons.HasInstanceType() {
 		return nil
 	}
@@ -561,7 +557,6 @@
 		}
 	}
 	return fmt.Errorf("invalid Openstack flavour %q specified", *cons.InstanceType)
->>>>>>> 089072c2
 }
 
 func (e *environ) Storage() storage.Storage {
