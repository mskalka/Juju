--- conflicted
+++ resolved
@@ -176,28 +176,6 @@
 		List: r.Form.Get("list") == "1",
 		By:   by,
 	}
-<<<<<<< HEAD
-	var (
-		sep     = ""
-		json    = false
-		padding = false
-		newline = req.List || req.By != ByAll
-	)
-	switch v := r.Form.Get("format"); v {
-	case "", "text":
-		sep = `  `
-		padding = true
-	case "csv":
-		sep = `,`
-	case "json":
-		sep = `","`
-		json = true
-		newline = false
-	default:
-		w.WriteHeader(http.StatusBadRequest)
-		w.Write([]byte(fmt.Sprintf("Invalid 'format' value: %q", v)))
-		return
-	}
 	if v := r.Form.Get("start"); v != "" {
 		var err error
 		req.Start, err = time.Parse("2006-01-02", v)
@@ -207,8 +185,6 @@
 			return
 		}
 	}
-=======
->>>>>>> 48c0034b
 	if req.Key[len(req.Key)-1] == "*" {
 		req.Prefix = true
 		req.Key = req.Key[:len(req.Key)-1]
