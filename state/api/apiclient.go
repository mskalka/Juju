--- conflicted
+++ resolved
@@ -2,11 +2,8 @@
 
 import (
 	"fmt"
-<<<<<<< HEAD
 	"launchpad.net/juju-core/rpc"
 	"launchpad.net/juju-core/state/statecmd"
-=======
->>>>>>> b9fcca64
 	"strings"
 )
 
@@ -49,7 +46,6 @@
 	return &s, nil
 }
 
-<<<<<<< HEAD
 // SetConfig sets configuration options on a service.
 func (c *Client) SetConfig(service string, options map[string]string) error {
 	p := statecmd.SetConfigParams{
@@ -57,8 +53,9 @@
 		Options:     options,
 	}
 	err := c.st.client.Call("Client", "", "SetConfig", p, nil)
-	return rpcError(err)
-=======
+	return clientError(err)
+}
+
 // EnvironmentInfo holds information about the Juju environment.
 type EnvironmentInfo struct {
 	DefaultSeries string
@@ -73,8 +70,8 @@
 		return nil, clientError(err)
 	}
 	return info, nil
->>>>>>> b9fcca64
 }
+
 
 // Machine returns a reference to the machine with the given id.
 func (st *State) Machine(id string) (*Machine, error) {
