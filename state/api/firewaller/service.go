--- conflicted
+++ resolved
@@ -27,11 +27,7 @@
 
 // Watch returns a watcher for observing changes to a service.
 func (s *Service) Watch() (watcher.NotifyWatcher, error) {
-<<<<<<< HEAD
-	return common.Watch(s.st.facade, s.tag.String())
-=======
-	return common.Watch(s.st.caller, firewallerFacade, s.tag)
->>>>>>> 70eea68b
+	return common.Watch(s.st.facade, s.tag)
 }
 
 // Life returns the service's current life state.
