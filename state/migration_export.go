// Copyright 2016 Canonical Ltd.
// Licensed under the AGPLv3, see LICENCE file for details.

package state

import (
	"strings"
	"time"

	"github.com/juju/errors"
	"github.com/juju/loggo"
	"github.com/juju/names"
	"github.com/juju/utils/set"
	"gopkg.in/mgo.v2/bson"

	"github.com/juju/juju/state/migration"
)

// Export the current model for the State.
func (st *State) Export() (migration.Model, error) {
	dbModel, err := st.Model()
	if err != nil {
		return nil, errors.Trace(err)
	}

	export := exporter{
		st:      st,
		dbModel: dbModel,
		logger:  loggo.GetLogger("juju.state.export-model"),
	}
	if err := export.readAllStatuses(); err != nil {
		return nil, errors.Annotate(err, "reading statuses")
	}
	if err := export.readAllSettings(); err != nil {
		return nil, errors.Trace(err)
	}
	if err := export.readAllAnnotations(); err != nil {
		return nil, errors.Trace(err)
	}
	if err := export.readAllConstraints(); err != nil {
		return nil, errors.Trace(err)
	}

	envConfig, found := export.settings[modelGlobalKey]
	if !found {
		return nil, errors.New("missing environ config")
	}

	args := migration.ModelArgs{
		Owner:              dbModel.Owner(),
		Config:             envConfig.Settings,
		LatestToolsVersion: dbModel.LatestToolsVersion(),
	}
	export.model = migration.NewModel(args)
<<<<<<< HEAD
	export.model.SetAnnotations(export.getAnnotations(dbModel.globalKey()))
	if err := export.sequences(); err != nil {
		return nil, errors.Trace(err)
	}
=======
	modelKey := dbModel.globalKey()
	export.model.SetAnnotations(export.getAnnotations(modelKey))
	constraintsArgs, err := export.constraintsArgs(modelKey)
	if err != nil {
		return nil, errors.Trace(err)
	}
	export.model.SetConstraints(constraintsArgs)

>>>>>>> 99015df1
	if err := export.modelUsers(); err != nil {
		return nil, errors.Trace(err)
	}
	if err := export.machines(); err != nil {
		return nil, errors.Trace(err)
	}
	if err := export.services(); err != nil {
		return nil, errors.Trace(err)
	}
	if err := export.relations(); err != nil {
		return nil, errors.Trace(err)
	}

	if err := export.model.Validate(); err != nil {
		return nil, errors.Trace(err)
	}

	export.logExtras()

	return export.model, nil
}

type exporter struct {
	st      *State
	dbModel *Model
	model   migration.Model
	logger  loggo.Logger

	annotations map[string]annotatorDoc
	constraints map[string]bson.M
	settings    map[string]settingsDoc
	status      map[string]bson.M
	// Map of service name to units. Populated as part
	// of the services export.
	units map[string][]*Unit
}

func (e *exporter) sequences() error {
	sequences, closer := e.st.getCollection(sequenceC)
	defer closer()

	var docs []sequenceDoc
	if err := sequences.Find(nil).All(&docs); err != nil {
		return errors.Trace(err)
	}

	for _, doc := range docs {
		e.model.SetSequence(doc.Name, doc.Counter)
	}
	return nil
}

func (e *exporter) modelUsers() error {
	users, err := e.dbModel.Users()
	if err != nil {
		return errors.Trace(err)
	}
	lastConnections, err := e.readLastConnectionTimes()
	if err != nil {
		return errors.Trace(err)
	}

	for _, user := range users {
		lastConn := lastConnections[strings.ToLower(user.UserName())]
		arg := migration.UserArgs{
			Name:           user.UserTag(),
			DisplayName:    user.DisplayName(),
			CreatedBy:      names.NewUserTag(user.CreatedBy()),
			DateCreated:    user.DateCreated(),
			LastConnection: lastConn,
			ReadOnly:       user.ReadOnly(),
		}
		e.model.AddUser(arg)
	}
	return nil
}

func (e *exporter) machines() error {
	machines, err := e.st.AllMachines()
	if err != nil {
		return errors.Trace(err)
	}
	e.logger.Debugf("found %d machines", len(machines))

	instanceDataCollection, closer := e.st.getCollection(instanceDataC)
	defer closer()

	var instData []instanceData
	instances := make(map[string]instanceData)
	if err := instanceDataCollection.Find(nil).All(&instData); err != nil {
		return errors.Annotate(err, "instance data")
	}
	e.logger.Debugf("found %d instanceData", len(instData))
	for _, data := range instData {
		instances[data.MachineId] = data
	}

	// Read all the open ports documents.
	openedPorts, closer := e.st.getCollection(openedPortsC)
	defer closer()
	var portsData []portsDoc
	if err := openedPorts.Find(nil).All(&portsData); err != nil {
		return errors.Annotate(err, "opened ports")
	}
	e.logger.Debugf("found %d openedPorts docs", len(portsData))

	// We are iterating through a flat list of machines, but the migration
	// model stores the nesting. The AllMachines method assures us that the
	// machines are returned in an order so the parent will always before
	// any children.
	machineMap := make(map[string]migration.Machine)

	for _, machine := range machines {
		e.logger.Debugf("export machine %s", machine.Id())

		var exParent migration.Machine
		if parentId := ParentId(machine.Id()); parentId != "" {
			var found bool
			exParent, found = machineMap[parentId]
			if !found {
				return errors.Errorf("machine %s missing parent", machine.Id())
			}
		}

		exMachine, err := e.newMachine(exParent, machine, instances, portsData)
		if err != nil {
			return errors.Trace(err)
		}
		machineMap[machine.Id()] = exMachine

		// TODO: status and constraints for machines.
	}

	return nil
}

func (e *exporter) newMachine(exParent migration.Machine, machine *Machine, instances map[string]instanceData, portsData []portsDoc) (migration.Machine, error) {
	args := migration.MachineArgs{
		Id:            machine.MachineTag(),
		Nonce:         machine.doc.Nonce,
		PasswordHash:  machine.doc.PasswordHash,
		Placement:     machine.doc.Placement,
		Series:        machine.doc.Series,
		ContainerType: machine.doc.ContainerType,
	}

	if supported, ok := machine.SupportedContainers(); ok {
		containers := make([]string, len(supported))
		for i, containerType := range supported {
			containers[i] = string(containerType)
		}
		args.SupportedContainers = &containers
	}

	for _, job := range machine.Jobs() {
		args.Jobs = append(args.Jobs, job.MigrationValue())
	}

	// A null value means that we don't yet know which containers
	// are supported. An empty slice means 'no containers are supported'.
	var exMachine migration.Machine
	if exParent == nil {
		exMachine = e.model.AddMachine(args)
	} else {
		exMachine = exParent.AddContainer(args)
	}
	exMachine.SetAddresses(
		e.newAddressArgsSlice(machine.doc.MachineAddresses),
		e.newAddressArgsSlice(machine.doc.Addresses))
	exMachine.SetPreferredAddresses(
		e.newAddressArgs(machine.doc.PreferredPublicAddress),
		e.newAddressArgs(machine.doc.PreferredPrivateAddress))

	// We fully expect the machine to have tools set, and that there is
	// some instance data.
	instData, found := instances[machine.doc.Id]
	if !found {
		return nil, errors.NotValidf("missing instance data for machine %s", machine.Id())
	}
	exMachine.SetInstance(e.newCloudInstanceArgs(instData))

	// Find the current machine status.
	statusArgs, err := e.statusArgs(machine.globalKey())
	if err != nil {
		return nil, errors.Annotatef(err, "status for machine %s", machine.Id())
	}
	exMachine.SetStatus(statusArgs)

	tools, err := machine.AgentTools()
	if err != nil {
		// This means the tools aren't set, but they should be.
		return nil, errors.Trace(err)
	}

	exMachine.SetTools(migration.AgentToolsArgs{
		Version: tools.Version,
		URL:     tools.URL,
		SHA256:  tools.SHA256,
		Size:    tools.Size,
	})

	for _, args := range e.networkPortsArgsForMachine(machine.Id(), portsData) {
		exMachine.AddNetworkPorts(args)
	}

	globalKey := machine.globalKey()
	exMachine.SetAnnotations(e.getAnnotations(globalKey))

	constraintsArgs, err := e.constraintsArgs(globalKey)
	if err != nil {
		return nil, errors.Trace(err)
	}
	exMachine.SetConstraints(constraintsArgs)

	return exMachine, nil
}

func (e *exporter) networkPortsArgsForMachine(machineId string, portsData []portsDoc) []migration.NetworkPortsArgs {
	var result []migration.NetworkPortsArgs
	for _, doc := range portsData {
		// Don't bother including a network if there are no ports open on it.
		if doc.MachineID == machineId && len(doc.Ports) > 0 {
			args := migration.NetworkPortsArgs{NetworkName: doc.NetworkName}
			for _, p := range doc.Ports {
				args.OpenPorts = append(args.OpenPorts, migration.PortRangeArgs{
					UnitName: p.UnitName,
					FromPort: p.FromPort,
					ToPort:   p.ToPort,
					Protocol: p.Protocol,
				})
			}
			result = append(result, args)
		}
	}
	return result
}

func (e *exporter) newAddressArgsSlice(a []address) []migration.AddressArgs {
	result := []migration.AddressArgs{}
	for _, addr := range a {
		result = append(result, e.newAddressArgs(addr))
	}
	return result
}

func (e *exporter) newAddressArgs(a address) migration.AddressArgs {
	return migration.AddressArgs{
		Value:       a.Value,
		Type:        a.AddressType,
		NetworkName: a.NetworkName,
		Scope:       a.Scope,
		Origin:      a.Origin,
	}
}

func (e *exporter) newCloudInstanceArgs(data instanceData) migration.CloudInstanceArgs {
	inst := migration.CloudInstanceArgs{
		InstanceId: string(data.InstanceId),
		Status:     data.Status,
	}
	if data.Arch != nil {
		inst.Architecture = *data.Arch
	}
	if data.Mem != nil {
		inst.Memory = *data.Mem
	}
	if data.RootDisk != nil {
		inst.RootDisk = *data.RootDisk
	}
	if data.CpuCores != nil {
		inst.CpuCores = *data.CpuCores
	}
	if data.CpuPower != nil {
		inst.CpuPower = *data.CpuPower
	}
	if data.Tags != nil {
		inst.Tags = *data.Tags
	}
	if data.AvailZone != nil {
		inst.AvailabilityZone = *data.AvailZone
	}
	return inst
}

func (e *exporter) services() error {
	services, err := e.st.AllServices()
	if err != nil {
		return errors.Trace(err)
	}
	e.logger.Debugf("found %d services", len(services))

	refcounts, err := e.readAllSettingsRefCounts()
	if err != nil {
		return errors.Trace(err)
	}

	e.units, err = e.readAllUnits()
	if err != nil {
		return errors.Trace(err)
	}

	meterStatus, err := e.readAllMeterStatus()
	if err != nil {
		return errors.Trace(err)
	}

	for _, service := range services {
		serviceUnits := e.units[service.Name()]
		if err := e.addService(service, refcounts, serviceUnits, meterStatus); err != nil {
			return errors.Trace(err)
		}
	}
	return nil
}

func (e *exporter) addService(service *Service, refcounts map[string]int, units []*Unit, meterStatus map[string]*meterStatusDoc) error {
	settingsKey := service.settingsKey()
	leadershipKey := leadershipSettingsKey(service.Name())

	serviceSettingsDoc, found := e.settings[settingsKey]
	if !found {
		return errors.Errorf("missing settings for service %q", service.Name())
	}
	refCount, found := refcounts[settingsKey]
	if !found {
		return errors.Errorf("missing settings refcount for service %q", service.Name())
	}
	leadershipSettingsDoc, found := e.settings[leadershipKey]
	if !found {
		return errors.Errorf("missing leadership settings for service %q", service.Name())
	}

	args := migration.ServiceArgs{
		Tag:                service.ServiceTag(),
		Series:             service.doc.Series,
		Subordinate:        service.doc.Subordinate,
		CharmURL:           service.doc.CharmURL.String(),
		ForceCharm:         service.doc.ForceCharm,
		Exposed:            service.doc.Exposed,
		MinUnits:           service.doc.MinUnits,
		Settings:           serviceSettingsDoc.Settings,
		SettingsRefCount:   refCount,
		LeadershipSettings: leadershipSettingsDoc.Settings,
		MetricsCredentials: service.doc.MetricCredentials,
	}
	exService := e.model.AddService(args)
	// Find the current service status.
	globalKey := service.globalKey()
	statusArgs, err := e.statusArgs(globalKey)
	if err != nil {
		return errors.Annotatef(err, "status for service %s", service.Name())
	}
	exService.SetStatus(statusArgs)
	exService.SetAnnotations(e.getAnnotations(globalKey))

	constraintsArgs, err := e.constraintsArgs(globalKey)
	if err != nil {
		return errors.Trace(err)
	}
	exService.SetConstraints(constraintsArgs)

	for _, unit := range units {
		agentKey := unit.globalAgentKey()
		unitMeterStatus, found := meterStatus[agentKey]
		if !found {
			return errors.Errorf("missing meter status for unit %s", unit.Name())
		}

		args := migration.UnitArgs{
			Tag:             unit.UnitTag(),
			Machine:         names.NewMachineTag(unit.doc.MachineId),
			PasswordHash:    unit.doc.PasswordHash,
			MeterStatusCode: unitMeterStatus.Code,
			MeterStatusInfo: unitMeterStatus.Info,
		}
		if principalName, isSubordinate := unit.PrincipalName(); isSubordinate {
			args.Principal = names.NewUnitTag(principalName)
		}
		if subs := unit.SubordinateNames(); len(subs) > 0 {
			for _, subName := range subs {
				args.Subordinates = append(args.Subordinates, names.NewUnitTag(subName))
			}
		}
		exUnit := exService.AddUnit(args)
		globalKey := unit.globalKey()
		// workload uses globalKey, agent uses globalAgentKey.
		statusArgs, err := e.statusArgs(globalKey)
		if err != nil {
			return errors.Annotatef(err, "workload status for unit %s", unit.Name())
		}
		exUnit.SetWorkloadStatus(statusArgs)
		statusArgs, err = e.statusArgs(agentKey)
		if err != nil {
			return errors.Annotatef(err, "agent status for unit %s", unit.Name())
		}
		exUnit.SetAgentStatus(statusArgs)

		tools, err := unit.AgentTools()
		if err != nil {
			// This means the tools aren't set, but they should be.
			return errors.Trace(err)
		}
		exUnit.SetTools(migration.AgentToolsArgs{
			Version: tools.Version,
			URL:     tools.URL,
			SHA256:  tools.SHA256,
			Size:    tools.Size,
		})
		exUnit.SetAnnotations(e.getAnnotations(globalKey))

		constraintsArgs, err := e.constraintsArgs(agentKey)
		if err != nil {
			return errors.Trace(err)
		}
		exUnit.SetConstraints(constraintsArgs)
	}

	return nil
}

func (e *exporter) relations() error {
	rels, err := e.st.AllRelations()
	if err != nil {
		return errors.Trace(err)
	}
	e.logger.Debugf("read %d relations", len(rels))

	relationScopes, err := e.readAllRelationScopes()
	if err != nil {
		return errors.Trace(err)
	}

	for _, relation := range rels {
		exRelation := e.model.AddRelation(migration.RelationArgs{
			Id:  relation.Id(),
			Key: relation.String(),
		})
		for _, ep := range relation.Endpoints() {
			exEndPoint := exRelation.AddEndpoint(migration.EndpointArgs{
				ServiceName: ep.ServiceName,
				Name:        ep.Name,
				Role:        string(ep.Role),
				Interface:   ep.Interface,
				Optional:    ep.Optional,
				Limit:       ep.Limit,
				Scope:       string(ep.Scope),
			})
			// We expect a relationScope and settings for each of the
			// units of the specified service.
			units := e.units[ep.ServiceName]
			for _, unit := range units {
				ru, err := relation.Unit(unit)
				if err != nil {
					return errors.Trace(err)
				}
				key := ru.key()
				if !relationScopes.Contains(key) {
					return errors.Errorf("missing relation scope for %s and %s", relation, unit.Name())
				}
				settingsDoc, found := e.settings[key]
				if !found {
					return errors.Errorf("missing relation settings for %s and %s", relation, unit.Name())
				}
				exEndPoint.SetUnitSettings(unit.Name(), settingsDoc.Settings)
			}
		}
	}
	return nil
}

func (e *exporter) readAllRelationScopes() (set.Strings, error) {
	relationScopes, closer := e.st.getCollection(relationScopesC)
	defer closer()

	docs := []relationScopeDoc{}
	err := relationScopes.Find(nil).All(&docs)
	if err != nil {
		return nil, errors.Annotate(err, "cannot get all relation scopes")
	}
	e.logger.Debugf("found %d relationScope docs", len(docs))

	result := set.NewStrings()
	for _, doc := range docs {
		result.Add(doc.Key)
	}
	return result, nil
}

func (e *exporter) readAllUnits() (map[string][]*Unit, error) {
	unitsCollection, closer := e.st.getCollection(unitsC)
	defer closer()

	docs := []unitDoc{}
	err := unitsCollection.Find(nil).All(&docs)
	if err != nil {
		return nil, errors.Annotate(err, "cannot get all units")
	}
	e.logger.Debugf("found %d unit docs", len(docs))
	result := make(map[string][]*Unit)
	for _, doc := range docs {
		units := result[doc.Service]
		result[doc.Service] = append(units, newUnit(e.st, &doc))
	}
	return result, nil
}

func (e *exporter) readAllMeterStatus() (map[string]*meterStatusDoc, error) {
	meterStatuses, closer := e.st.getCollection(meterStatusC)
	defer closer()

	docs := []meterStatusDoc{}
	err := meterStatuses.Find(nil).All(&docs)
	if err != nil {
		return nil, errors.Annotate(err, "cannot get all meter status docs")
	}
	e.logger.Debugf("found %d meter status docs", len(docs))
	result := make(map[string]*meterStatusDoc)
	for _, doc := range docs {
		result[e.st.localID(doc.DocID)] = &doc
	}
	return result, nil
}

func (e *exporter) readLastConnectionTimes() (map[string]time.Time, error) {
	lastConnections, closer := e.st.getCollection(modelUserLastConnectionC)
	defer closer()

	var docs []modelUserLastConnectionDoc
	if err := lastConnections.Find(nil).All(&docs); err != nil {
		return nil, errors.Trace(err)
	}

	result := make(map[string]time.Time)
	for _, doc := range docs {
		result[doc.UserName] = doc.LastConnection.UTC()
	}
	return result, nil
}

func (e *exporter) readAllAnnotations() error {
	annotations, closer := e.st.getCollection(annotationsC)
	defer closer()

	var docs []annotatorDoc
	if err := annotations.Find(nil).All(&docs); err != nil {
		return errors.Trace(err)
	}
	e.logger.Debugf("read %d annotations docs", len(docs))

	e.annotations = make(map[string]annotatorDoc)
	for _, doc := range docs {
		e.annotations[doc.GlobalKey] = doc
	}
	return nil
}

func (e *exporter) readAllConstraints() error {
	constraintsCollection, closer := e.st.getCollection(constraintsC)
	defer closer()

	// Since the constraintsDoc doesn't include any global key or _id
	// fields, we can't just deserialize the entire collection into a slice
	// of docs, so we get them all out with bson maps.
	var docs []bson.M
	err := constraintsCollection.Find(nil).All(&docs)
	if err != nil {
		return errors.Annotate(err, "failed to read constraints collection")
	}

	e.logger.Debugf("read %d constraints docs", len(docs))
	e.constraints = make(map[string]bson.M)
	for _, doc := range docs {
		docId, ok := doc["_id"].(string)
		if !ok {
			return errors.Errorf("expected string, got %s (%T)", doc["_id"], doc["_id"])
		}
		id := e.st.localID(docId)
		e.constraints[id] = doc
		e.logger.Debugf("doc[%q] = %#v", id, doc)
	}
	return nil
}

// getAnnotations doesn't really care if there are any there or not
// for the key, but if they were there, they are removed so we can
// check at the end of the export for anything we have forgotten.
func (e *exporter) getAnnotations(key string) map[string]string {
	result, found := e.annotations[key]
	if found {
		delete(e.annotations, key)
	}
	return result.Annotations
}

func (e *exporter) readAllSettings() error {
	settings, closer := e.st.getCollection(settingsC)
	defer closer()

	var docs []settingsDoc
	if err := settings.Find(nil).All(&docs); err != nil {
		return errors.Trace(err)
	}

	e.settings = make(map[string]settingsDoc)
	for _, doc := range docs {
		key := e.st.localID(doc.DocID)
		e.settings[key] = doc
	}
	return nil
}

func (e *exporter) readAllStatuses() error {
	statuses, closer := e.st.getCollection(statusesC)
	defer closer()

	var docs []bson.M
	err := statuses.Find(nil).All(&docs)
	if err != nil {
		return errors.Annotate(err, "failed to read status collection")
	}

	e.logger.Debugf("read %d status documents", len(docs))
	e.status = make(map[string]bson.M)
	for _, doc := range docs {
		docId, ok := doc["_id"].(string)
		if !ok {
			return errors.Errorf("expected string, got %s (%T)", doc["_id"], doc["_id"])
		}
		id := e.st.localID(docId)
		e.status[id] = doc
	}

	return nil
}

func (e *exporter) statusArgs(globalKey string) (migration.StatusArgs, error) {
	result := migration.StatusArgs{}
	statusDoc, found := e.status[globalKey]
	if !found {
		return result, errors.NotFoundf("status data for %s", globalKey)
	}

	status, ok := statusDoc["status"].(string)
	if !ok {
		return result, errors.Errorf("expected string for status, got %T", statusDoc["status"])
	}
	info, ok := statusDoc["statusinfo"].(string)
	if !ok {
		return result, errors.Errorf("expected string for statusinfo, got %T", statusDoc["statusinfo"])
	}
	// data is an embedded map and comes out as a bson.M
	// A bson.M is map[string]interface{}, so we can type cast it.
	data, ok := statusDoc["statusdata"].(bson.M)
	if !ok {
		return result, errors.Errorf("expected map for data, got %T", statusDoc["statusdata"])
	}
	dataMap := map[string]interface{}(data)
	updated, ok := statusDoc["updated"].(int64)
	if !ok {
		return result, errors.Errorf("expected int64 for updated, got %T", statusDoc["updated"])
	}

	result.Value = status
	result.Message = info
	result.Data = dataMap
	result.Updated = time.Unix(0, updated)
	return result, nil
}

func (e *exporter) constraintsArgs(globalKey string) (migration.ConstraintsArgs, error) {
	doc, found := e.constraints[globalKey]
	if !found {
		// No constraints for this key.
		e.logger.Debugf("no constraints found for key %q", globalKey)
		return migration.ConstraintsArgs{}, nil
	}
	// We capture any type error using a closure to avoid having to return
	// multiple values from the optional functions. This does mean that we will
	// only report on the last one, but that is fine as there shouldn't be any.
	var optionalErr error
	optionalString := func(name string) string {
		switch value := doc[name].(type) {
		case nil:
		case string:
			return value
		default:
			optionalErr = errors.Errorf("expected uint64 for %s, got %T", name, value)
		}
		return ""
	}
	optionalInt := func(name string) uint64 {
		switch value := doc[name].(type) {
		case nil:
		case uint64:
			return value
		case int64:
			return uint64(value)
		default:
			optionalErr = errors.Errorf("expected uint64 for %s, got %T", name, value)
		}
		return 0
	}
	optionalStringSlice := func(name string) []string {
		switch value := doc[name].(type) {
		case nil:
		case []string:
			return value
		default:
			optionalErr = errors.Errorf("expected []string] for %s, got %T", name, value)
		}
		return nil
	}
	result := migration.ConstraintsArgs{
		Architecture: optionalString("arch"),
		Container:    optionalString("container"),
		CpuCores:     optionalInt("cpucores"),
		CpuPower:     optionalInt("cpupower"),
		InstanceType: optionalString("instancetype"),
		Memory:       optionalInt("mem"),
		RootDisk:     optionalInt("rootdisk"),
		Spaces:       optionalStringSlice("spaces"),
		Tags:         optionalStringSlice("tags"),
	}
	if optionalErr != nil {
		return migration.ConstraintsArgs{}, errors.Trace(optionalErr)
	}
	return result, nil
}

func (e *exporter) readAllSettingsRefCounts() (map[string]int, error) {
	refCounts, closer := e.st.getCollection(settingsrefsC)
	defer closer()

	var docs []bson.M
	err := refCounts.Find(nil).All(&docs)
	if err != nil {
		return nil, errors.Annotate(err, "failed to read settings refcount collection")
	}

	e.logger.Debugf("read %d settings refcount documents", len(docs))
	result := make(map[string]int)
	for _, doc := range docs {
		docId, ok := doc["_id"].(string)
		if !ok {
			return nil, errors.Errorf("expected string, got %s (%T)", doc["_id"], doc["_id"])
		}
		id := e.st.localID(docId)
		count, ok := doc["refcount"].(int)
		if !ok {
			return nil, errors.Errorf("expected int, got %s (%T)", doc["refcount"], doc["refcount"])
		}
		result[id] = count
	}

	return result, nil
}

func (e *exporter) logExtras() {
	// As annotations are saved into the model, they are removed from the
	// exporter's map. If there are any left at the end, we are missing
	// things. Not an error just now, just a warning that we have missed
	// something. Could potentially be an error at a later date when
	// migrations are complete (but probably not).
	for key, doc := range e.annotations {
		e.logger.Warningf("unexported annotation for %s, %s", doc.Tag, key)
	}
}<|MERGE_RESOLUTION|>--- conflicted
+++ resolved
@@ -52,21 +52,17 @@
 		LatestToolsVersion: dbModel.LatestToolsVersion(),
 	}
 	export.model = migration.NewModel(args)
-<<<<<<< HEAD
-	export.model.SetAnnotations(export.getAnnotations(dbModel.globalKey()))
-	if err := export.sequences(); err != nil {
-		return nil, errors.Trace(err)
-	}
-=======
 	modelKey := dbModel.globalKey()
 	export.model.SetAnnotations(export.getAnnotations(modelKey))
+	if err := export.sequences(); err != nil {
+		return nil, errors.Trace(err)
+	}
 	constraintsArgs, err := export.constraintsArgs(modelKey)
 	if err != nil {
 		return nil, errors.Trace(err)
 	}
 	export.model.SetConstraints(constraintsArgs)
 
->>>>>>> 99015df1
 	if err := export.modelUsers(); err != nil {
 		return nil, errors.Trace(err)
 	}
