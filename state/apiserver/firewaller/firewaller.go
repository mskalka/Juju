// Copyright 2012, 2013 Canonical Ltd.
// Licensed under the AGPLv3, see LICENCE file for details.
package firewaller

import (
	"github.com/juju/names"

	"github.com/juju/juju/state"
	"github.com/juju/juju/state/api/params"
	"github.com/juju/juju/state/apiserver/common"
)

func init() {
	common.RegisterStandardFacade("Firewaller", 0, NewFirewallerAPI)
}

// FirewallerAPI provides access to the Firewaller API facade.
type FirewallerAPI struct {
	*common.LifeGetter
	*common.EnvironWatcher
	*common.AgentEntityWatcher
	*common.UnitsWatcher
	*common.EnvironMachinesWatcher
	*common.InstanceIdGetter

	st            *state.State
	resources     *common.Resources
	authorizer    common.Authorizer
	accessUnit    common.GetAuthFunc
	accessService common.GetAuthFunc
}

// NewFirewallerAPI creates a new server-side FirewallerAPI facade.
func NewFirewallerAPI(
	st *state.State,
	resources *common.Resources,
	authorizer common.Authorizer,
) (*FirewallerAPI, error) {
	if !authorizer.AuthEnvironManager() {
		// Firewaller must run as environment manager.
		return nil, common.ErrPerm
	}
	// Set up the various authorization checkers.
	accessUnit := getAuthFuncForTagKind(names.UnitTagKind)
	accessService := getAuthFuncForTagKind(names.ServiceTagKind)
	accessMachine := getAuthFuncForTagKind(names.MachineTagKind)
	accessUnitOrService := common.AuthEither(accessUnit, accessService)
	accessUnitServiceOrMachine := common.AuthEither(accessUnitOrService, accessMachine)

	// Life() is supported for units, services or machines.
	lifeGetter := common.NewLifeGetter(
		st,
		accessUnitServiceOrMachine,
	)
	// EnvironConfig() and WatchForEnvironConfigChanges() are allowed
	// with unrestriced access.
	environWatcher := common.NewEnvironWatcher(
		st,
		resources,
		authorizer,
	)
	// Watch() is supported for units or services.
	entityWatcher := common.NewAgentEntityWatcher(
		st,
		resources,
		accessUnitOrService,
	)
	// WatchUnits() is supported for machines.
	unitsWatcher := common.NewUnitsWatcher(st,
		resources,
		accessMachine,
	)
	// WatchEnvironMachines() is allowed with unrestricted access.
	machinesWatcher := common.NewEnvironMachinesWatcher(
		st,
		resources,
		authorizer,
	)
	// InstanceId() is supported for machines.
	instanceIdGetter := common.NewInstanceIdGetter(
		st,
		accessMachine,
	)
	return &FirewallerAPI{
		LifeGetter:             lifeGetter,
		EnvironWatcher:         environWatcher,
		AgentEntityWatcher:     entityWatcher,
		UnitsWatcher:           unitsWatcher,
		EnvironMachinesWatcher: machinesWatcher,
		InstanceIdGetter:       instanceIdGetter,
		st:                     st,
		resources:              resources,
		authorizer:             authorizer,
		accessUnit:             accessUnit,
		accessService:          accessService,
	}, nil
}

// OpenedPorts returns the list of opened ports for each given unit.
func (f *FirewallerAPI) OpenedPorts(args params.Entities) (params.PortsResults, error) {
	result := params.PortsResults{
		Results: make([]params.PortsResult, len(args.Entities)),
	}
	canAccess, err := f.accessUnit()
	if err != nil {
		return params.PortsResults{}, err
	}
	for i, entity := range args.Entities {
		tag, err := names.ParseUnitTag(entity.Tag)
		if err != nil {
			result.Results[i].Error = common.ServerError(common.ErrPerm)
			continue
		}
		unit, err := f.getUnit(canAccess, tag)
		if err == nil {
			result.Results[i].Ports = unit.OpenedPorts()
		}
		result.Results[i].Error = common.ServerError(err)
	}
	return result, nil
}

// GetExposed returns the exposed flag value for each given service.
func (f *FirewallerAPI) GetExposed(args params.Entities) (params.BoolResults, error) {
	result := params.BoolResults{
		Results: make([]params.BoolResult, len(args.Entities)),
	}
	canAccess, err := f.accessService()
	if err != nil {
		return params.BoolResults{}, err
	}
	for i, entity := range args.Entities {
		tag, err := names.ParseServiceTag(entity.Tag)
		if err != nil {
			result.Results[i].Error = common.ServerError(common.ErrPerm)
			continue
		}
		service, err := f.getService(canAccess, tag)
		if err == nil {
			result.Results[i].Result = service.IsExposed()
		}
		result.Results[i].Error = common.ServerError(err)
	}
	return result, nil
}

// GetAssignedMachine returns the assigned machine tag (if any) for
// each given unit.
func (f *FirewallerAPI) GetAssignedMachine(args params.Entities) (params.StringResults, error) {
	result := params.StringResults{
		Results: make([]params.StringResult, len(args.Entities)),
	}
	canAccess, err := f.accessUnit()
	if err != nil {
		return params.StringResults{}, err
	}
	for i, entity := range args.Entities {
		tag, err := names.ParseUnitTag(entity.Tag)
		if err != nil {
			result.Results[i].Error = common.ServerError(common.ErrPerm)
			continue
		}
		unit, err := f.getUnit(canAccess, tag)
		if err == nil {
			var machineId string
			machineId, err = unit.AssignedMachineId()
			if err == nil {
				result.Results[i].Result = names.NewMachineTag(machineId).String()
			}
		}
		result.Results[i].Error = common.ServerError(err)
	}
	return result, nil
}

func (f *FirewallerAPI) getEntity(canAccess common.AuthFunc, tag names.Tag) (state.Entity, error) {
	if !canAccess(tag) {
		return nil, common.ErrPerm
	}
	return f.st.FindEntity(tag)
}

func (f *FirewallerAPI) getUnit(canAccess common.AuthFunc, tag names.UnitTag) (*state.Unit, error) {
	entity, err := f.getEntity(canAccess, tag)
	if err != nil {
		return nil, err
	}
	// The authorization function guarantees that the tag represents a
	// unit.
	return entity.(*state.Unit), nil
}

func (f *FirewallerAPI) getService(canAccess common.AuthFunc, tag names.ServiceTag) (*state.Service, error) {
	entity, err := f.getEntity(canAccess, tag)
	if err != nil {
		return nil, err
	}
	// The authorization function guarantees that the tag represents a
	// service.
	return entity.(*state.Service), nil
}

// getAuthFuncForTagKind returns a GetAuthFunc which creates an
// AuthFunc allowing only the given tag kind and denies all
// others. In the special case where a single empty string is given,
// it's assumed only environment tags are allowed, but not specified
// (for now).
func getAuthFuncForTagKind(kind string) common.GetAuthFunc {
	return func() (common.AuthFunc, error) {
<<<<<<< HEAD
		return func(tag names.Tag) bool {
			if tag == nil {
				// Assume an empty tag means a missing environment tag.
				return kind == ""
			}
=======
		return func(tag string) bool {
>>>>>>> d68510fc
			// Allow only the given tag kind.
			return tag.Kind() == kind
		}, nil
	}
}<|MERGE_RESOLUTION|>--- conflicted
+++ resolved
@@ -207,15 +207,7 @@
 // (for now).
 func getAuthFuncForTagKind(kind string) common.GetAuthFunc {
 	return func() (common.AuthFunc, error) {
-<<<<<<< HEAD
 		return func(tag names.Tag) bool {
-			if tag == nil {
-				// Assume an empty tag means a missing environment tag.
-				return kind == ""
-			}
-=======
-		return func(tag string) bool {
->>>>>>> d68510fc
 			// Allow only the given tag kind.
 			return tag.Kind() == kind
 		}, nil
