// Copyright 2015 Canonical Ltd.
// Licensed under the AGPLv3, see LICENCE file for details.

package state

import (
	"reflect"

	"github.com/juju/utils/set"
	gc "gopkg.in/check.v1"
	"gopkg.in/juju/charm.v6-unstable"
)

type MigrationSuite struct{}

var _ = gc.Suite(&MigrationSuite{})

func (s *MigrationSuite) TestKnownCollections(c *gc.C) {
	completedCollections := set.NewStrings(
		annotationsC,
		blocksC,
		constraintsC,
		modelsC,
		modelUsersC,
		modelUserLastConnectionC,
		settingsC,
		sequenceC,
		statusesC,
		statusesHistoryC,

		// machine
		instanceDataC,
		machinesC,
		openedPortsC,

		// service / unit
		leasesC,
		servicesC,
		unitsC,
		meterStatusC, // red / green status for metrics of units

		// settings reference counts are only used for services
		settingsrefsC,

		// relation
		relationsC,
		relationScopesC,

		// networking
		ipAddressesC,
		spacesC,
<<<<<<< HEAD
		linkLayerDevicesC,
		linkLayerDevicesRefsC,
=======
		subnetsC,
>>>>>>> 57536bcc

		// storage
		blockDevicesC,
	)

	ignoredCollections := set.NewStrings(
		// Precheck ensures that there are no cleanup docs.
		cleanupsC,
		// We don't export the controller model at this stage.
		controllersC,
		// This is controller global, and related to the system state of the
		// embedded GUI.
		guimetadataC,
		// This is controller global, not migrated.
		guisettingsC,
		// Users aren't migrated.
		usersC,
		userLastLoginC,
		// userenvnameC is just to provide a unique key constraint.
		usermodelnameC,
		// Metrics aren't migrated.
		metricsC,
		// leaseC is deprecated in favour of leasesC.
		leaseC,
		// Backup and restore information is not migrated.
		restoreInfoC,
		// upgradeInfoC is used to coordinate upgrades and schema migrations,
		// and aren't needed for model migrations.
		upgradeInfoC,
		// Not exported, but the tools will possibly need to be either bundled
		// with the representation or sent separately.
		toolsmetadataC,
		// Bakery storage items are non-critical. We store root keys for
		// temporary credentials in there; after migration you'll just have
		// to log back in.
		bakeryStorageItemsC,
		// Transaction stuff.
		"txns",
		"txns.log",

		// We don't import any of the migration collections.
		migrationsC,
		migrationsStatusC,
		migrationsActiveC,

		// The container ref document is primarily there to keep track
		// of a particular machine's containers. The migration format
		// uses object containment for this purpose.
		containerRefsC,
		// The min units collection is only used to trigger a watcher
		// in order to have the service add or remove units if the minimum
		// number of units is changed. The Service doc has all we need
		// for migratino.
		minUnitsC,
		// This is a transitory collection of units that need to be assigned
		// to machines.
		assignUnitC,

		// The model entity references collection will be repopulated
		// after importing the model. It does not need to be migrated
		// separately.
		modelEntityRefsC,

		// This has been deprecated in 2.0, and should not contain any data
		// we actually care about migrating.
		legacyipaddressesC,

		// The SSH host keys for each machine will be reported as each
		// machine agent starts up.
		sshHostKeysC,

		// This is marked as deprecated, and should probably be removed.
		actionresultsC,
	)

	// THIS SET WILL BE REMOVED WHEN MIGRATIONS ARE COMPLETE
	todoCollections := set.NewStrings(
		// model
		cloudimagemetadataC,

		// machine
		rebootC,

		// service / unit
		charmsC,
		"payloads",
		"resources",
		endpointBindingsC,

		// storage
		filesystemsC,
		filesystemAttachmentsC,
		storageInstancesC,
		storageAttachmentsC,
		storageConstraintsC,
		volumesC,
		volumeAttachmentsC,

		// network
		providerIDsC,
<<<<<<< HEAD
		subnetsC,
=======
		linkLayerDevicesC,
		linkLayerDevicesRefsC,
>>>>>>> 57536bcc

		// actions
		actionsC,
		actionNotificationsC,

		// uncategorised
		metricsManagerC, // should really be copied across
	)

	envCollections := set.NewStrings()
	for name := range allCollections() {
		envCollections.Add(name)
	}

	known := completedCollections.Union(ignoredCollections)

	remainder := envCollections.Difference(known)
	remainder = remainder.Difference(todoCollections)

	// If this test fails, it means that a new collection has been added
	// but migrations for it has not been done. This is a Bad Thing™.
	c.Assert(remainder, gc.HasLen, 0)
}

func (s *MigrationSuite) TestModelDocFields(c *gc.C) {
	fields := set.NewStrings(
		// UUID and Name are constructed from the model config.
		"UUID",
		"Name",
		// Life will always be alive, or we won't be migrating.
		"Life",
		// ServerUUID is recreated when the new model is created in the
		// new controller (yay name changes).
		"ServerUUID",

		"MigrationMode",
		"Owner",
		"LatestAvailableTools",
	)
	s.AssertExportedFields(c, modelDoc{}, fields)
}

func (s *MigrationSuite) TestEnvUserDocFields(c *gc.C) {
	fields := set.NewStrings(
		// ID is the same as UserName (but lowercased)
		"ID",
		// ModelUUID shouldn't be exported, and is inherited
		// from the model definition.
		"ModelUUID",
		// Tracked fields:
		"UserName",
		"DisplayName",
		"CreatedBy",
		"DateCreated",
		"Access",
	)
	s.AssertExportedFields(c, modelUserDoc{}, fields)
}

func (s *MigrationSuite) TestEnvUserLastConnectionDocFields(c *gc.C) {
	fields := set.NewStrings(
		// ID is the same as UserName (but lowercased)
		"ID",
		// ModelUUID shouldn't be exported, and is inherited
		// from the model definition.
		"ModelUUID",
		// UserName is captured in the migration.User.
		"UserName",
		"LastConnection",
	)
	s.AssertExportedFields(c, modelUserLastConnectionDoc{}, fields)
}

func (s *MigrationSuite) TestMachineDocFields(c *gc.C) {
	fields := set.NewStrings(
		// DocID is the env + machine id
		"DocID",
		// ID is the machine id
		"Id",
		// ModelUUID shouldn't be exported, and is inherited
		// from the model definition.
		"ModelUUID",
		// Life is always alive, confirmed by export precheck.
		"Life",

		"Addresses",
		"ContainerType",
		"Jobs",
		"MachineAddresses",
		"Nonce",
		"PasswordHash",
		"Placement",
		"PreferredPrivateAddress",
		"PreferredPublicAddress",
		"Principals",
		"Series",
		"SupportedContainers",
		"SupportedContainersKnown",
		"Tools",

		// Ignored at this stage, could be an issue if mongo 3.0 isn't
		// available.
		"StopMongoUntilVersion",
	)
	todo := set.NewStrings(
		"Volumes",
		"NoVote",
		"Clean",
		"Filesystems",
		"HasVote",
	)
	s.AssertExportedFields(c, machineDoc{}, fields.Union(todo))
}

func (s *MigrationSuite) TestInstanceDataFields(c *gc.C) {
	fields := set.NewStrings(
		// DocID is the env + machine id
		"DocID",
		"MachineId",
		// ModelUUID shouldn't be exported, and is inherited
		// from the model definition.
		"ModelUUID",

		"InstanceId",
		"Status",
		"Arch",
		"Mem",
		"RootDisk",
		"CpuCores",
		"CpuPower",
		"Tags",
		"AvailZone",
	)
	s.AssertExportedFields(c, instanceData{}, fields)
}

func (s *MigrationSuite) TestServiceDocFields(c *gc.C) {
	ignored := set.NewStrings(
		// DocID is the env + name
		"DocID",
		// ModelUUID shouldn't be exported, and is inherited
		// from the model definition.
		"ModelUUID",
		// Always alive, not explicitly exported.
		"Life",
		// OwnerTag is deprecated and should be deleted.
		"OwnerTag",
		// TxnRevno is mgo internals and should not be migrated.
		"TxnRevno",
		// UnitCount is handled by the number of units for the exported service.
		"UnitCount",
		// RelationCount is handled by the number of times the service name
		// appears in relation endpoints.
		"RelationCount",
	)
	migrated := set.NewStrings(
		"Name",
		"Series",
		"Subordinate",
		"CharmURL",
		"Channel",
		"CharmModifiedVersion",
		"ForceCharm",
		"Exposed",
		"MinUnits",
		"MetricCredentials",
	)
	s.AssertExportedFields(c, serviceDoc{}, migrated.Union(ignored))
}

func (s *MigrationSuite) TestSettingsRefsDocFields(c *gc.C) {
	fields := set.NewStrings(
		// ModelUUID shouldn't be exported, and is inherited
		// from the model definition.
		"ModelUUID",

		"RefCount",
	)
	s.AssertExportedFields(c, settingsRefsDoc{}, fields)
}

func (s *MigrationSuite) TestUnitDocFields(c *gc.C) {
	fields := set.NewStrings(
		// DocID itself isn't migrated
		"DocID",
		"Name",
		// ModelUUID shouldn't be exported, and is inherited
		// from the model definition.
		"ModelUUID",
		// Service is implicit in the migration structure through containment.
		"Service",
		// Series, CharmURL, and Channel also come from the service.
		"Series",
		"CharmURL",
		"Principal",
		"Subordinates",
		"MachineId",
		// Resolved is not migrated as we check that all is good before we start.
		"Resolved",
		"Tools",
		// Life isn't migrated as we only migrate live things.
		"Life",
		// TxnRevno isn't migrated.
		"TxnRevno",
		"PasswordHash",
		// Obsolete and not migrated.
		"Ports",
		"PublicAddress",
		"PrivateAddress",
	)
	todo := set.NewStrings(
		"StorageAttachmentCount",
	)

	s.AssertExportedFields(c, unitDoc{}, fields.Union(todo))
}

func (s *MigrationSuite) TestPortsDocFields(c *gc.C) {
	fields := set.NewStrings(
		// DocID itself isn't migrated
		"DocID",
		// ModelUUID shouldn't be exported, and is inherited
		// from the model definition.
		"ModelUUID",
		// MachineID is implicit in the migration structure through containment.
		"MachineID",
		"SubnetID",
		"Ports",
		// TxnRevno isn't migrated.
		"TxnRevno",
	)
	s.AssertExportedFields(c, portsDoc{}, fields)
}

func (s *MigrationSuite) TestMeterStatusDocFields(c *gc.C) {
	fields := set.NewStrings(
		// DocID itself isn't migrated
		"DocID",
		// ModelUUID shouldn't be exported, and is inherited
		// from the model definition.
		"ModelUUID",
		"Code",
		"Info",
	)
	s.AssertExportedFields(c, meterStatusDoc{}, fields)
}

func (s *MigrationSuite) TestRelationDocFields(c *gc.C) {
	fields := set.NewStrings(
		// DocID itself isn't migrated
		"DocID",
		// ModelUUID shouldn't be exported, and is inherited
		// from the model definition.
		"ModelUUID",
		"Key",
		"Id",
		"Endpoints",
		// Life isn't exported, only alive.
		"Life",
		// UnitCount isn't explicitly exported, but defined by the stored
		// unit settings data for the relation endpoint.
		"UnitCount",
	)
	s.AssertExportedFields(c, relationDoc{}, fields)
	// We also need to check the Endpoint and nested charm.Relation field.
	endpointFields := set.NewStrings("ServiceName", "Relation")
	s.AssertExportedFields(c, Endpoint{}, endpointFields)
	charmRelationFields := set.NewStrings(
		"Name",
		"Role",
		"Interface",
		"Optional",
		"Limit",
		"Scope",
	)
	s.AssertExportedFields(c, charm.Relation{}, charmRelationFields)
}

func (s *MigrationSuite) TestRelationScopeDocFields(c *gc.C) {
	fields := set.NewStrings(
		// DocID itself isn't migrated
		"DocID",
		// ModelUUID shouldn't be exported, and is inherited
		// from the model definition.
		"ModelUUID",
		"Key",
		// Departing isn't exported as we only deal with live, stable systems.
		"Departing",
	)
	s.AssertExportedFields(c, relationScopeDoc{}, fields)
}

func (s *MigrationSuite) TestAnnatatorDocFields(c *gc.C) {
	fields := set.NewStrings(
		// ModelUUID shouldn't be exported, and is inherited
		// from the model definition.
		"ModelUUID",
		"GlobalKey",
		"Tag",
		"Annotations",
	)
	s.AssertExportedFields(c, annotatorDoc{}, fields)
}

func (s *MigrationSuite) TestBlockDocFields(c *gc.C) {
	ignored := set.NewStrings(
		// The doc id is a sequence value that has no meaning.
		// It really doesn't need to be a sequence.
		"DocID",
		// ModelUUID shouldn't be exported, and is inherited
		// from the model definition.
		"ModelUUID",
		// Tag is just string representation of the model tag,
		// which also contains the model-uuid.
		"Tag",
	)
	migrated := set.NewStrings(
		"Type",
		"Message",
	)
	fields := migrated.Union(ignored)
	s.AssertExportedFields(c, blockDoc{}, fields)
}

func (s *MigrationSuite) TestSequenceDocFields(c *gc.C) {
	fields := set.NewStrings(
		// ModelUUID shouldn't be exported, and is inherited
		// from the model definition.
		"ModelUUID",
		"DocID",
		"Name",
		"Counter",
	)
	s.AssertExportedFields(c, sequenceDoc{}, fields)
}

func (s *MigrationSuite) TestConstraintsDocFields(c *gc.C) {
	fields := set.NewStrings(
		// ModelUUID shouldn't be exported, and is inherited
		// from the model definition.
		"ModelUUID",
		"Arch",
		"CpuCores",
		"CpuPower",
		"Mem",
		"RootDisk",
		"InstanceType",
		"Container",
		"Tags",
		"Spaces",
	)
	s.AssertExportedFields(c, constraintsDoc{}, fields)
}

func (s *MigrationSuite) TestHistoricalStatusDocFields(c *gc.C) {
	fields := set.NewStrings(
		// ModelUUID shouldn't be exported, and is inherited
		// from the model definition.
		"ModelUUID",
		"GlobalKey",
		"Status",
		"StatusInfo",
		"StatusData",
		"Updated",
	)
	s.AssertExportedFields(c, historicalStatusDoc{}, fields)
}

func (s *MigrationSuite) TestSpaceDocFields(c *gc.C) {
	ignored := set.NewStrings(
		// Always alive, not explicitly exported.
		"Life",
	)
	migrated := set.NewStrings(
		"Name",
		"IsPublic",
		"ProviderId",
	)
	s.AssertExportedFields(c, spaceDoc{}, migrated.Union(ignored))
}

func (s *MigrationSuite) TestBlockDeviceFields(c *gc.C) {
	ignored := set.NewStrings(
		"DocID",
		"ModelUUID",
		// We manage machine through containment.
		"Machine",
	)
	migrated := set.NewStrings(
		"BlockDevices",
	)
	s.AssertExportedFields(c, blockDevicesDoc{}, migrated.Union(ignored))
	// The meat is in the type stored in "BlockDevices".
	migrated = set.NewStrings(
		"DeviceName",
		"DeviceLinks",
		"Label",
		"UUID",
		"HardwareId",
		"BusAddress",
		"Size",
		"FilesystemType",
		"InUse",
		"MountPoint",
	)
	s.AssertExportedFields(c, BlockDeviceInfo{}, migrated)
}

func (s *MigrationSuite) TestSubnetDocFields(c *gc.C) {
	ignored := set.NewStrings(
		// DocID is the env + name
		"DocID",
		// ModelUUID shouldn't be exported, and is inherited
		// from the model definition.
		"ModelUUID",
		// Always alive, not explicitly exported.
		"Life",

		// Currently unused (never set or exposed).
		"IsPublic",
	)
	migrated := set.NewStrings(
		"CIDR",
		"VLANTag",
		"SpaceName",
		"ProviderId",
		"AvailabilityZone",
		"AllocatableIPHigh",
		"AllocatableIPLow",
	)
	s.AssertExportedFields(c, subnetDoc{}, migrated.Union(ignored))
}

func (s *MigrationSuite) TestIPAddressDocFields(c *gc.C) {
	ignored := set.NewStrings(
		"DocID",
		"ModelUUID",
	)
	migrated := set.NewStrings(
		"DeviceName",
		"MachineID",
		"DNSSearchDomains",
		"GatewayAddress",
		"ProviderID",
		"DNSServers",
		"SubnetCIDR",
		"ConfigMethod",
		"Value",
	)
	s.AssertExportedFields(c, ipAddressDoc{}, migrated.Union(ignored))
}

func (s *MigrationSuite) AssertExportedFields(c *gc.C, doc interface{}, fields set.Strings) {
	expected := getExportedFields(doc)
	unknown := expected.Difference(fields)
	removed := fields.Difference(expected)
	// If this test fails, it means that extra fields have been added to the
	// doc without thinking about the migration implications.
	c.Check(unknown, gc.HasLen, 0)
	c.Assert(removed, gc.HasLen, 0)
}

func getExportedFields(arg interface{}) set.Strings {
	t := reflect.TypeOf(arg)
	result := set.NewStrings()

	count := t.NumField()
	for i := 0; i < count; i++ {
		f := t.Field(i)
		// empty PkgPath means exported field.
		// see https://golang.org/pkg/reflect/#StructField
		if f.PkgPath == "" {
			result.Add(f.Name)
		}
	}

	return result
}<|MERGE_RESOLUTION|>--- conflicted
+++ resolved
@@ -49,12 +49,9 @@
 		// networking
 		ipAddressesC,
 		spacesC,
-<<<<<<< HEAD
 		linkLayerDevicesC,
 		linkLayerDevicesRefsC,
-=======
 		subnetsC,
->>>>>>> 57536bcc
 
 		// storage
 		blockDevicesC,
@@ -154,13 +151,7 @@
 		volumeAttachmentsC,
 
 		// network
-		providerIDsC,
-<<<<<<< HEAD
-		subnetsC,
-=======
-		linkLayerDevicesC,
-		linkLayerDevicesRefsC,
->>>>>>> 57536bcc
+		providerIDsC, // no need to migrate as will be recreated
 
 		// actions
 		actionsC,
