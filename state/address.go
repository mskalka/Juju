--- conflicted
+++ resolved
@@ -96,15 +96,9 @@
 	// where the document was not created by Initialize.
 	ops := []txn.Op{{
 		C:  st.stateServers.Name,
-<<<<<<< HEAD
-		Id: apiAddressesKey,
+		Id: apiHostPortsKey,
 		Update: bson.D{{"$set", bson.D{
-			{"apiaddresses", doc.APIAddresses},
-=======
-		Id: apiHostPortsKey,
-		Update: D{{"$set", D{
 			{"apihostports", doc.APIHostPorts},
->>>>>>> 5034253a
 		}}},
 	}}
 	if err := st.runTransaction(ops); err != nil {
@@ -113,16 +107,10 @@
 	return nil
 }
 
-<<<<<<< HEAD
-func (st *State) APIAddresses() ([]instance.Address, error) {
-	var doc apiAddressesDoc
-	err := st.stateServers.Find(bson.D{{"_id", apiAddressesKey}}).One(&doc)
-=======
 // APIHostPorts returns the API addresses as set by SetAPIHostPorts.
 func (st *State) APIHostPorts() ([][]instance.HostPort, error) {
 	var doc apiHostPortsDoc
-	err := st.stateServers.Find(D{{"_id", apiHostPortsKey}}).One(&doc)
->>>>>>> 5034253a
+	err := st.stateServers.Find(bson.D{{"_id", apiHostPortsKey}}).One(&doc)
 	if err != nil {
 		return nil, err
 	}
