// Copyright 2014 Canonical Ltd.
// Licensed under the AGPLv3, see LICENCE file for details.

package upgrades

import (
	"github.com/juju/juju/state"
)

// stateStepsFor122 returns upgrade steps form Juju 1.22 that manipulate state directly.
func stateStepsFor122() []Step {
	return []Step{
		&upgradeStep{
			description: "prepend the environment UUID to the ID of all settings docs",
			targets:     []Target{DatabaseMaster},
			run: func(context Context) error {
				return state.AddEnvUUIDToSettings(context.State())
			},
		},
		&upgradeStep{
			description: "prepend the environment UUID to the ID of all settingsRefs docs",
			targets:     []Target{DatabaseMaster},
			run: func(context Context) error {
				return state.AddEnvUUIDToSettingsRefs(context.State())
			},
		},
		&upgradeStep{
			description: "prepend the environment UUID to the ID of all networks docs",
			targets:     []Target{DatabaseMaster},
			run: func(context Context) error {
				return state.AddEnvUUIDToNetworks(context.State())
			},
		},
		&upgradeStep{
			description: "prepend the environment UUID to the ID of all requestedNetworks docs",
			targets:     []Target{DatabaseMaster},
			run: func(context Context) error {
				return state.AddEnvUUIDToRequestedNetworks(context.State())
			},
		},
		&upgradeStep{
			description: "prepend the environment UUID to the ID of all networkInterfaces docs",
			targets:     []Target{DatabaseMaster},
			run: func(context Context) error {
				return state.AddEnvUUIDToNetworkInterfaces(context.State())
			},
		}, &upgradeStep{
			description: "prepend the environment UUID to the ID of all statuses docs",
			targets:     []Target{DatabaseMaster},
			run: func(context Context) error {
				return state.AddEnvUUIDToStatuses(context.State())
			},
		}, &upgradeStep{
			description: "prepend the environment UUID to the ID of all annotations docs",
			targets:     []Target{DatabaseMaster},
			run: func(context Context) error {
				return state.AddEnvUUIDToAnnotations(context.State())
			},
		}, &upgradeStep{
			description: "prepend the environment UUID to the ID of all constraints docs",
			targets:     []Target{DatabaseMaster},
			run: func(context Context) error {
				return state.AddEnvUUIDToConstraints(context.State())
			},
		}, &upgradeStep{
<<<<<<< HEAD
			description: "prepend the environment UUID to the ID of all openPorts docs",
			targets:     []Target{DatabaseMaster},
			run: func(context Context) error {
				return state.AddEnvUUIDToOpenPorts(context.State())
			},
=======
			description: "update system identity in state",
			targets:     []Target{DatabaseMaster},
			run:         ensureSystemSSHKeyRedux,
		},
	}
}

// stepsFor122 returns upgrade steps form Juju 1.22 that only need the API.
func stepsFor122() []Step {
	return []Step{
		&upgradeStep{
			description: "update the authorized keys for the system identity",
			targets:     []Target{DatabaseMaster},
			run:         updateAuthorizedKeysForSystemIdentity,
>>>>>>> 2807fed7
		},
	}
}<|MERGE_RESOLUTION|>--- conflicted
+++ resolved
@@ -63,13 +63,12 @@
 				return state.AddEnvUUIDToConstraints(context.State())
 			},
 		}, &upgradeStep{
-<<<<<<< HEAD
 			description: "prepend the environment UUID to the ID of all openPorts docs",
 			targets:     []Target{DatabaseMaster},
 			run: func(context Context) error {
 				return state.AddEnvUUIDToOpenPorts(context.State())
 			},
-=======
+		}, &upgradeStep{
 			description: "update system identity in state",
 			targets:     []Target{DatabaseMaster},
 			run:         ensureSystemSSHKeyRedux,
@@ -84,7 +83,6 @@
 			description: "update the authorized keys for the system identity",
 			targets:     []Target{DatabaseMaster},
 			run:         updateAuthorizedKeysForSystemIdentity,
->>>>>>> 2807fed7
 		},
 	}
 }