--- conflicted
+++ resolved
@@ -89,13 +89,19 @@
 			},
 		},
 		&upgradeStep{
+			description: "prepend the environment UUID to the ID of all minUnit docs",
+			targets:     []Target{DatabaseMaster},
+			run: func(context Context) error {
+				return state.AddEnvUUIDToMinUnits(context.State())
+			},
+		},
+		&upgradeStep{
 			description: "prepend the environment UUID to the ID of all cleanup docs",
 			targets:     []Target{DatabaseMaster},
 			run: func(context Context) error {
 				return state.AddEnvUUIDToCleanups(context.State())
 			},
 		},
-
 		&upgradeStep{
 			description: "rename the user LastConnection field to LastLogin",
 			targets:     []Target{DatabaseMaster},
@@ -116,18 +122,7 @@
 			},
 		},
 		&upgradeStep{
-<<<<<<< HEAD
-			description: "prepend the environment UUID to the ID of all minUnit docs",
-			targets:     []Target{DatabaseMaster},
-			run: func(context Context) error {
-				return state.AddEnvUUIDToMinUnits(context.State())
-			},
-		},
-		&upgradeStep{
-			description: "prepend the environment UUID to the ID of all relations docs",
-=======
 			description: "migrate custom image metadata into environment storage",
->>>>>>> ecf61bfe
 			targets:     []Target{DatabaseMaster},
 			run: func(context Context) error {
 				return migrateCustomImageMetadata(context.State(), context.AgentConfig())
